--- conflicted
+++ resolved
@@ -1,13 +1,7 @@
 {% extends "webtemplate_dbca/base_b5.html" %}
 
 {% block extra_css %}
-<<<<<<< HEAD
-<link rel="icon" type="image/png" href="/static/govapp/favicon.ico">
-  
-
-=======
-<!--<link rel="icon" type="image/png" href="/static/govapp/favicon.ico">-->
->>>>>>> 896e9f20
+	<link rel="icon" type="image/png" href="/static/govapp/favicon.ico">
 {% endblock %}
 
 {% block extra_js %}
