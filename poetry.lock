[[package]]
name = "asgiref"
version = "3.5.2"
description = "ASGI specs, helper code, and adapters"
category = "main"
optional = false
python-versions = ">=3.7"

[package.extras]
tests = ["mypy (>=0.800)", "pytest", "pytest-asyncio"]

[[package]]
name = "attrs"
version = "22.1.0"
description = "Classes Without Boilerplate"
category = "main"
optional = false
python-versions = ">=3.5"

[package.extras]
dev = ["cloudpickle", "coverage[toml] (>=5.0.2)", "furo", "hypothesis", "mypy (>=0.900,!=0.940)", "pre-commit", "pympler", "pytest (>=4.3.0)", "pytest-mypy-plugins", "sphinx", "sphinx-notfound-page", "zope.interface"]
docs = ["furo", "sphinx", "sphinx-notfound-page", "zope.interface"]
tests = ["cloudpickle", "coverage[toml] (>=5.0.2)", "hypothesis", "mypy (>=0.900,!=0.940)", "pympler", "pytest (>=4.3.0)", "pytest-mypy-plugins", "zope.interface"]
tests-no-zope = ["cloudpickle", "coverage[toml] (>=5.0.2)", "hypothesis", "mypy (>=0.900,!=0.940)", "pympler", "pytest (>=4.3.0)", "pytest-mypy-plugins"]

[[package]]
name = "bandit"
version = "1.7.4"
description = "Security oriented static analyser for python code."
category = "dev"
optional = false
python-versions = ">=3.7"

[package.dependencies]
colorama = {version = ">=0.3.9", markers = "platform_system == \"Windows\""}
GitPython = ">=1.0.1"
PyYAML = ">=5.3.1"
stevedore = ">=1.20.0"

[package.extras]
test = ["beautifulsoup4 (>=4.8.0)", "coverage (>=4.5.4)", "fixtures (>=3.0.0)", "flake8 (>=4.0.0)", "pylint (==1.9.4)", "stestr (>=2.5.0)", "testscenarios (>=0.5.0)", "testtools (>=2.3.0)", "toml"]
toml = ["toml"]
yaml = ["PyYAML"]

[[package]]
name = "certifi"
version = "2022.9.24"
description = "Python package for providing Mozilla's CA Bundle."
category = "main"
optional = false
python-versions = ">=3.6"

[[package]]
name = "cffi"
version = "1.15.1"
description = "Foreign Function Interface for Python calling C code."
category = "main"
optional = false
python-versions = "*"

[package.dependencies]
pycparser = "*"

[[package]]
name = "charset-normalizer"
version = "2.1.1"
description = "The Real First Universal Charset Detector. Open, modern and actively maintained alternative to Chardet."
category = "main"
optional = false
python-versions = ">=3.6.0"

[package.extras]
unicode-backport = ["unicodedata2"]

[[package]]
name = "colorama"
version = "0.4.6"
description = "Cross-platform colored terminal text."
category = "dev"
optional = false
python-versions = "!=3.0.*,!=3.1.*,!=3.2.*,!=3.3.*,!=3.4.*,!=3.5.*,!=3.6.*,>=2.7"

[[package]]
name = "coreapi"
version = "2.3.3"
description = "Python client library for Core API."
category = "dev"
optional = false
python-versions = "*"

[package.dependencies]
coreschema = "*"
itypes = "*"
requests = "*"
uritemplate = "*"

[[package]]
name = "coreschema"
version = "0.0.4"
description = "Core Schema."
category = "dev"
optional = false
python-versions = "*"

[package.dependencies]
jinja2 = "*"

[[package]]
name = "coverage"
version = "6.5.0"
description = "Code coverage measurement for Python"
category = "dev"
optional = false
python-versions = ">=3.7"

[package.dependencies]
tomli = {version = "*", optional = true, markers = "python_full_version <= \"3.11.0a6\" and extra == \"toml\""}

[package.extras]
toml = ["tomli"]

[[package]]
name = "cryptography"
version = "38.0.3"
description = "cryptography is a package which provides cryptographic recipes and primitives to Python developers."
category = "main"
optional = false
python-versions = ">=3.6"

[package.dependencies]
cffi = ">=1.12"

[package.extras]
docs = ["sphinx (>=1.6.5,!=1.8.0,!=3.1.0,!=3.1.1)", "sphinx-rtd-theme"]
docstest = ["pyenchant (>=1.6.11)", "sphinxcontrib-spelling (>=4.0.1)", "twine (>=1.12.0)"]
pep8test = ["black", "flake8", "flake8-import-order", "pep8-naming"]
sdist = ["setuptools-rust (>=0.11.4)"]
ssh = ["bcrypt (>=3.1.5)"]
test = ["hypothesis (>=1.11.4,!=3.79.2)", "iso8601", "pretend", "pytest (>=6.2.0)", "pytest-benchmark", "pytest-cov", "pytest-subtests", "pytest-xdist", "pytz"]

[[package]]
name = "dbca-utils"
version = "1.1.6"
description = ""
category = "main"
optional = false
python-versions = "*"
develop = false

[package.dependencies]
Django = ">=2.1"
requests = "*"

[package.source]
type = "git"
url = "https://github.com/dbca-wa/dbca-utils.git"
reference = "HEAD"
resolved_reference = "23812c7e2a6ce7a9429221bba77ee69f896a2039"

[[package]]
name = "dj-database-url"
version = "1.0.0"
description = "Use Database URLs in your Django Application."
category = "main"
optional = false
python-versions = "*"

[package.dependencies]
Django = ">3.2"

[[package]]
name = "django"
version = "3.2.16"
description = "A high-level Python Web framework that encourages rapid development and clean, pragmatic design."
category = "main"
optional = false
python-versions = ">=3.6"

[package.dependencies]
asgiref = ">=3.3.2,<4"
pytz = "*"
sqlparse = ">=0.2.2"

[package.extras]
argon2 = ["argon2-cffi (>=19.1.0)"]
bcrypt = ["bcrypt"]

[[package]]
name = "django-confy"
version = "1.0.4"
description = "Django project configuration helpers"
category = "main"
optional = false
python-versions = "*"

[[package]]
name = "django-countries"
version = "7.2.1"
description = "Provides a country field for Django models."
category = "main"
optional = false
python-versions = "*"

[package.extras]
dev = ["black", "django", "djangorestframework", "graphene-django", "pytest", "pytest-django", "tox"]
maintainer = ["django", "transifex-client", "zest.releaser[recommended]"]
pyuca = ["pyuca"]
test = ["graphene-django", "pytest", "pytest-cov", "pytest-django"]

[[package]]
name = "django-coverage-plugin"
version = "2.0.4"
description = "Django template coverage.py plugin"
category = "dev"
optional = false
python-versions = "*"

[package.dependencies]
coverage = "*"
six = ">=1.4.0"

[[package]]
name = "django-crispy-forms"
version = "1.14.0"
description = "Best way to have Django DRY forms"
category = "main"
optional = false
python-versions = ">=3.7"

[[package]]
name = "django-cron"
version = "0.6.0"
description = "Running python crons in a Django project"
category = "main"
optional = false
python-versions = "*"

[package.dependencies]
Django = ">=3.2"

[[package]]
name = "django-filter"
version = "22.1"
description = "Django-filter is a reusable Django application for allowing users to filter querysets dynamically."
category = "main"
optional = false
python-versions = ">=3.7"

[package.dependencies]
Django = ">=3.2"

[[package]]
name = "django-media-serv"
version = "1.1"
description = "Django Media Serv"
category = "main"
optional = false
python-versions = "*"
develop = false

[package.source]
type = "git"
url = "https://github.com/dbca-wa/django-media-serv.git"
reference = "HEAD"
resolved_reference = "5f339414c3032952bd6e43eab04f73105a65f35b"

[[package]]
name = "django-reversion"
version = "5.0.4"
description = "An extension to the Django web framework that provides version control for model instances."
category = "main"
optional = false
python-versions = ">=3.7"

[package.dependencies]
django = ">=3.2"

[[package]]
name = "django-reversion-rest-framework"
version = "1.1.2"
description = "A package for adding a django-reversion history endpoint to django-rest-framework ModelViewSet"
category = "main"
optional = false
python-versions = ">=3.8"

[package.dependencies]
django-reversion = ">=4"
djangorestframework = ">=3"

[[package]]
name = "django-stubs"
version = "1.12.0"
description = "Mypy stubs for Django"
category = "dev"
optional = false
python-versions = ">=3.7"

[package.dependencies]
django = "*"
django-stubs-ext = ">=0.4.0"
mypy = [
    {version = ">=0.930"},
    {version = ">=0.930,<0.970", optional = true, markers = "extra == \"compatible-mypy\""},
]
tomli = "*"
types-pytz = "*"
types-PyYAML = "*"
typing-extensions = "*"

[package.extras]
compatible-mypy = ["mypy (>=0.930,<0.970)"]

[[package]]
name = "django-stubs-ext"
version = "0.7.0"
description = "Monkey-patching and extensions for django-stubs"
category = "dev"
optional = false
python-versions = ">=3.7"

[package.dependencies]
django = "*"
typing-extensions = "*"

[[package]]
name = "djangorestframework"
version = "3.14.0"
description = "Web APIs for Django, made easy."
category = "main"
optional = false
python-versions = ">=3.6"

[package.dependencies]
django = ">=3.0"
pytz = "*"

[[package]]
name = "djangorestframework-csv"
version = "2.0.0"
description = "CSV Tools for Django REST Framework"
category = "main"
optional = false
python-versions = "*"

[package.dependencies]
djangorestframework = "*"
six = "*"
unicodecsv = "*"

[[package]]
name = "djangorestframework-gis"
version = "0.16"
description = "Geographic add-ons for Django Rest Framework"
category = "main"
optional = false
python-versions = "*"

[package.dependencies]
djangorestframework = "*"

[[package]]
name = "djangorestframework-stubs"
version = "1.7.0"
description = "PEP-484 stubs for django-rest-framework"
category = "dev"
optional = false
python-versions = ">=3.7"

[package.dependencies]
coreapi = ">=2.0.0"
django-stubs = ">=1.11.0"
mypy = [
    {version = ">=0.950"},
    {version = ">=0.950,<0.970", optional = true, markers = "extra == \"compatible-mypy\""},
]
requests = ">=2.0.0"
types-Markdown = ">=0.1.5"
types-PyYAML = ">=5.4.3"
types-requests = ">=0.1.12"
typing-extensions = ">=3.10.0"

[package.extras]
compatible-mypy = ["mypy (>=0.950,<0.970)"]

[[package]]
name = "drf-spectacular"
version = "0.24.2"
description = "Sane and flexible OpenAPI 3 schema generation for Django REST framework"
category = "main"
optional = false
python-versions = ">=3.6"

[package.dependencies]
Django = ">=2.2"
djangorestframework = ">=3.10"
inflection = ">=0.3.1"
jsonschema = ">=2.6.0"
PyYAML = ">=5.1"
uritemplate = ">=2.0.0"

[package.extras]
offline = ["drf-spectacular-sidecar"]
sidecar = ["drf-spectacular-sidecar"]

[[package]]
name = "exceptiongroup"
version = "1.0.4"
description = "Backport of PEP 654 (exception groups)"
category = "dev"
optional = false
python-versions = ">=3.7"

[package.extras]
test = ["pytest (>=6)"]

[[package]]
name = "factory-boy"
version = "3.2.1"
description = "A versatile test fixtures replacement based on thoughtbot's factory_bot for Ruby."
category = "dev"
optional = false
python-versions = ">=3.6"

[package.dependencies]
Faker = ">=0.7.0"

[package.extras]
dev = ["Django", "Pillow", "SQLAlchemy", "coverage", "flake8", "isort", "mongoengine", "tox", "wheel (>=0.32.0)", "zest.releaser[recommended]"]
doc = ["Sphinx", "sphinx-rtd-theme", "sphinxcontrib-spelling"]

[[package]]
name = "faker"
version = "15.3.3"
description = "Faker is a Python package that generates fake data for you."
category = "dev"
optional = false
python-versions = ">=3.7"

[package.dependencies]
python-dateutil = ">=2.4"

[[package]]
name = "flake8"
version = "5.0.4"
description = "the modular source code checker: pep8 pyflakes and co"
category = "dev"
optional = false
python-versions = ">=3.6.1"

[package.dependencies]
mccabe = ">=0.7.0,<0.8.0"
pycodestyle = ">=2.9.0,<2.10.0"
pyflakes = ">=2.5.0,<2.6.0"

[[package]]
name = "flake8-bandit"
version = "4.1.1"
description = "Automated security testing with bandit and flake8."
category = "dev"
optional = false
python-versions = ">=3.6"

[package.dependencies]
bandit = ">=1.7.3"
flake8 = ">=5.0.0"

[[package]]
name = "flake8-bugbear"
version = "22.10.27"
description = "A plugin for flake8 finding likely bugs and design problems in your program. Contains warnings that don't belong in pyflakes and pycodestyle."
category = "dev"
optional = false
python-versions = ">=3.7"

[package.dependencies]
attrs = ">=19.2.0"
flake8 = ">=3.0.0"

[package.extras]
dev = ["coverage", "hypothesis", "hypothesmith (>=0.2)", "pre-commit", "tox"]

[[package]]
name = "flake8-builtins"
version = "1.5.3"
description = "Check for python builtins being used as variables or parameters."
category = "dev"
optional = false
python-versions = "*"

[package.dependencies]
flake8 = "*"

[package.extras]
test = ["coverage", "coveralls", "mock", "pytest", "pytest-cov"]

[[package]]
name = "flake8-django"
version = "1.1.5"
description = "Plugin to catch bad style specific to Django Projects."
category = "dev"
optional = false
python-versions = ">=3.7,<4.0"

[package.dependencies]
flake8 = ">=3.8.4,<6"

[[package]]
name = "flake8-docstrings"
version = "1.6.0"
description = "Extension for flake8 which uses pydocstyle to check docstrings"
category = "dev"
optional = false
python-versions = "*"

[package.dependencies]
flake8 = ">=3"
pydocstyle = ">=2.1"

[[package]]
name = "flake8-plugin-utils"
version = "1.3.2"
description = "The package provides base classes and utils for flake8 plugin writing"
category = "dev"
optional = false
python-versions = ">=3.6,<4.0"

[[package]]
name = "flake8-pyproject"
version = "1.2.0"
description = "Flake8 plug-in loading the configuration from pyproject.toml"
category = "dev"
optional = false
python-versions = ">= 3.6"

[package.dependencies]
Flake8 = ">=5,<6"
TOMLi = {version = "*", markers = "python_version < \"3.11\""}

[package.extras]
dev = ["pyTest", "pyTest-cov"]

[[package]]
name = "flake8-pytest-style"
version = "1.6.0"
description = "A flake8 plugin checking common style issues or inconsistencies with pytest-based tests."
category = "dev"
optional = false
python-versions = ">=3.6.2,<4.0.0"

[package.dependencies]
flake8-plugin-utils = ">=1.3.2,<2.0.0"

[[package]]
name = "freezegun"
version = "1.2.2"
description = "Let your Python tests travel through time"
category = "dev"
optional = false
python-versions = ">=3.6"

[package.dependencies]
python-dateutil = ">=2.7"

[[package]]
name = "geojson"
version = "1.3.3"
description = "Python bindings and utilities for GeoJSON"
category = "main"
optional = false
python-versions = "*"

[package.dependencies]
setuptools = "*"

[[package]]
name = "gevent"
version = "21.12.0"
description = "Coroutine-based network library"
category = "main"
optional = false
python-versions = ">=2.7,!=3.0.*,!=3.1.*,!=3.2.*,!=3.3.*,!=3.4.*,!=3.5"

[package.dependencies]
cffi = {version = ">=1.12.2", markers = "platform_python_implementation == \"CPython\" and sys_platform == \"win32\""}
greenlet = {version = ">=1.1.0,<2.0", markers = "platform_python_implementation == \"CPython\""}
setuptools = "*"
"zope.event" = "*"
"zope.interface" = "*"

[package.extras]
dnspython = ["dnspython (>=1.16.0,<2.0)", "idna"]
docs = ["repoze.sphinx.autointerface", "sphinxcontrib-programoutput", "zope.schema"]
monitor = ["psutil (>=5.7.0)"]
recommended = ["backports.socketpair", "cffi (>=1.12.2)", "dnspython (>=1.16.0,<2.0)", "idna", "psutil (>=5.7.0)", "selectors2"]
test = ["backports.socketpair", "cffi (>=1.12.2)", "contextvars (==2.4)", "coverage (>=5.0)", "coveralls (>=1.7.0)", "dnspython (>=1.16.0,<2.0)", "futures", "idna", "mock", "objgraph", "psutil (>=5.7.0)", "requests", "selectors2"]

[[package]]
name = "gitdb"
version = "4.0.10"
description = "Git Object Database"
category = "dev"
optional = false
python-versions = ">=3.7"

[package.dependencies]
smmap = ">=3.0.1,<6"

[[package]]
name = "gitpython"
version = "3.1.29"
description = "GitPython is a python library used to interact with Git repositories"
category = "dev"
optional = false
python-versions = ">=3.7"

[package.dependencies]
gitdb = ">=4.0.1,<5"

[[package]]
name = "greenlet"
version = "1.1.3.post0"
description = "Lightweight in-process concurrent programming"
category = "main"
optional = false
python-versions = ">=2.7,!=3.0.*,!=3.1.*,!=3.2.*,!=3.3.*,!=3.4.*"

[package.extras]
docs = ["Sphinx"]

[[package]]
name = "gunicorn"
version = "19.9.0"
description = "WSGI HTTP Server for UNIX"
category = "main"
optional = false
python-versions = ">=2.6, !=3.0.*, !=3.1.*"

[package.extras]
eventlet = ["eventlet (>=0.9.7)"]
gevent = ["gevent (>=0.13)"]
tornado = ["tornado (>=0.2)"]

[[package]]
name = "idna"
version = "3.4"
description = "Internationalized Domain Names in Applications (IDNA)"
category = "main"
optional = false
python-versions = ">=3.5"

[[package]]
name = "inflection"
version = "0.5.1"
description = "A port of Ruby on Rails inflector to Python"
category = "main"
optional = false
python-versions = ">=3.5"

[[package]]
name = "iniconfig"
version = "1.1.1"
description = "iniconfig: brain-dead simple config-ini parsing"
category = "dev"
optional = false
python-versions = "*"

[[package]]
name = "itypes"
version = "1.2.0"
description = "Simple immutable types for python."
category = "dev"
optional = false
python-versions = "*"

[[package]]
name = "jinja2"
version = "3.1.2"
description = "A very fast and expressive template engine."
category = "dev"
optional = false
python-versions = ">=3.7"

[package.dependencies]
MarkupSafe = ">=2.0"

[package.extras]
i18n = ["Babel (>=2.7)"]

[[package]]
name = "jsonschema"
version = "4.17.1"
description = "An implementation of JSON Schema validation for Python"
category = "main"
optional = false
python-versions = ">=3.7"

[package.dependencies]
attrs = ">=17.4.0"
pyrsistent = ">=0.14.0,<0.17.0 || >0.17.0,<0.17.1 || >0.17.1,<0.17.2 || >0.17.2"

[package.extras]
format = ["fqdn", "idna", "isoduration", "jsonpointer (>1.13)", "rfc3339-validator", "rfc3987", "uri-template", "webcolors (>=1.11)"]
format-nongpl = ["fqdn", "idna", "isoduration", "jsonpointer (>1.13)", "rfc3339-validator", "rfc3986-validator (>0.1.0)", "uri-template", "webcolors (>=1.11)"]

[[package]]
name = "lxml"
version = "4.9.1"
description = "Powerful and Pythonic XML processing library combining libxml2/libxslt with the ElementTree API."
category = "main"
optional = false
python-versions = ">=2.7, !=3.0.*, !=3.1.*, !=3.2.*, !=3.3.*, != 3.4.*"

[package.extras]
cssselect = ["cssselect (>=0.7)"]
html5 = ["html5lib"]
htmlsoup = ["BeautifulSoup4"]
source = ["Cython (>=0.29.7)"]

[[package]]
name = "markupsafe"
version = "2.1.1"
description = "Safely add untrusted strings to HTML/XML markup."
category = "dev"
optional = false
python-versions = ">=3.7"

[[package]]
name = "mccabe"
version = "0.7.0"
description = "McCabe checker, plugin for flake8"
category = "dev"
optional = false
python-versions = ">=3.6"

[[package]]
name = "mypy"
version = "0.961"
description = "Optional static typing for Python"
category = "dev"
optional = false
python-versions = ">=3.6"

[package.dependencies]
mypy-extensions = ">=0.4.3"
tomli = {version = ">=1.1.0", markers = "python_version < \"3.11\""}
typing-extensions = ">=3.10"

[package.extras]
dmypy = ["psutil (>=4.0)"]
python2 = ["typed-ast (>=1.4.0,<2)"]
reports = ["lxml"]

[[package]]
name = "mypy-extensions"
version = "0.4.3"
description = "Experimental type system extensions for programs checked with the mypy typechecker."
category = "dev"
optional = false
python-versions = "*"

[[package]]
name = "ntlm-auth"
version = "1.5.0"
description = "Creates NTLM authentication structures"
category = "main"
optional = false
python-versions = ">=2.6,!=3.0.*,!=3.1.*,!=3.2.*,!=3.3.*"

[package.extras]
cryptography = ["cryptography", "cryptography (<2.2)"]

[[package]]
name = "packaging"
version = "21.3"
description = "Core utilities for Python packages"
category = "dev"
optional = false
python-versions = ">=3.6"

[package.dependencies]
pyparsing = ">=2.0.2,<3.0.5 || >3.0.5"

[[package]]
name = "pastel"
version = "0.2.1"
description = "Bring colors to your terminal."
category = "dev"
optional = false
python-versions = ">=2.7, !=3.0.*, !=3.1.*, !=3.2.*, !=3.3.*"

[[package]]
name = "pbr"
version = "5.11.0"
description = "Python Build Reasonableness"
category = "dev"
optional = false
python-versions = ">=2.6"

[[package]]
name = "pluggy"
version = "1.0.0"
description = "plugin and hook calling mechanisms for python"
category = "dev"
optional = false
python-versions = ">=3.6"

[package.extras]
dev = ["pre-commit", "tox"]
testing = ["pytest", "pytest-benchmark"]

[[package]]
name = "poethepoet"
version = "0.16.4"
description = "A task runner that works well with poetry."
category = "dev"
optional = false
python-versions = ">=3.7"

[package.dependencies]
pastel = ">=0.2.1,<0.3.0"
tomli = ">=1.2.2"

[package.extras]
poetry-plugin = ["poetry (>=1.0,<2.0)"]

[[package]]
name = "psycopg2"
version = "2.9.5"
description = "psycopg2 - Python-PostgreSQL Database Adapter"
category = "main"
optional = false
python-versions = ">=3.6"

[[package]]
name = "pycodestyle"
version = "2.9.1"
description = "Python style guide checker"
category = "dev"
optional = false
python-versions = ">=3.6"

[[package]]
name = "pycparser"
version = "2.21"
description = "C parser in Python"
category = "main"
optional = false
python-versions = ">=2.7, !=3.0.*, !=3.1.*, !=3.2.*, !=3.3.*"

[[package]]
name = "pydocstyle"
version = "6.1.1"
description = "Python docstring style checker"
category = "dev"
optional = false
python-versions = ">=3.6"

[package.dependencies]
snowballstemmer = "*"

[package.extras]
toml = ["toml"]

[[package]]
name = "pyflakes"
version = "2.5.0"
description = "passive checker of Python programs"
category = "dev"
optional = false
python-versions = ">=3.6"

[[package]]
name = "pyparsing"
version = "3.0.9"
description = "pyparsing module - Classes and methods to define and execute parsing grammars"
category = "dev"
optional = false
python-versions = ">=3.6.8"

[package.extras]
diagrams = ["jinja2", "railroad-diagrams"]

[[package]]
name = "pyrsistent"
version = "0.19.2"
description = "Persistent/Functional/Immutable data structures"
category = "main"
optional = false
python-versions = ">=3.7"

[[package]]
name = "pytest"
version = "7.2.0"
description = "pytest: simple powerful testing with Python"
category = "dev"
optional = false
python-versions = ">=3.7"

[package.dependencies]
attrs = ">=19.2.0"
colorama = {version = "*", markers = "sys_platform == \"win32\""}
exceptiongroup = {version = ">=1.0.0rc8", markers = "python_version < \"3.11\""}
iniconfig = "*"
packaging = "*"
pluggy = ">=0.12,<2.0"
tomli = {version = ">=1.0.0", markers = "python_version < \"3.11\""}

[package.extras]
testing = ["argcomplete", "hypothesis (>=3.56)", "mock", "nose", "pygments (>=2.7.2)", "requests", "xmlschema"]

[[package]]
name = "pytest-cov"
version = "4.0.0"
description = "Pytest plugin for measuring coverage."
category = "dev"
optional = false
python-versions = ">=3.6"

[package.dependencies]
coverage = {version = ">=5.2.1", extras = ["toml"]}
pytest = ">=4.6"

[package.extras]
testing = ["fields", "hunter", "process-tests", "pytest-xdist", "six", "virtualenv"]

[[package]]
name = "pytest-django"
version = "4.5.2"
description = "A Django plugin for pytest."
category = "dev"
optional = false
python-versions = ">=3.5"

[package.dependencies]
pytest = ">=5.4.0"

[package.extras]
docs = ["sphinx", "sphinx-rtd-theme"]
testing = ["Django", "django-configurations (>=2.0)"]

[[package]]
name = "pytest-factoryboy"
version = "2.5.0"
description = "Factory Boy support for pytest."
category = "dev"
optional = false
python-versions = ">=3.7"

[package.dependencies]
factory_boy = ">=2.10.0"
inflection = "*"
pytest = ">=5.0.0"
typing_extensions = "*"

[[package]]
name = "pytest-mock"
version = "3.10.0"
description = "Thin-wrapper around the mock package for easier use with pytest"
category = "dev"
optional = false
python-versions = ">=3.7"

[package.dependencies]
pytest = ">=5.0"

[package.extras]
dev = ["pre-commit", "pytest-asyncio", "tox"]

[[package]]
name = "python-dateutil"
version = "2.8.2"
description = "Extensions to the standard Python datetime module"
category = "main"
optional = false
python-versions = "!=3.0.*,!=3.1.*,!=3.2.*,>=2.7"

[package.dependencies]
six = ">=1.5"

[[package]]
name = "python-decouple"
version = "3.6"
description = "Strict separation of settings from code."
category = "main"
optional = false
python-versions = "*"

[[package]]
name = "pytz"
version = "2022.6"
description = "World timezone definitions, modern and historical"
category = "main"
optional = false
python-versions = "*"

[[package]]
name = "pyyaml"
version = "6.0"
description = "YAML parser and emitter for Python"
category = "main"
optional = false
python-versions = ">=3.6"

[[package]]
name = "requests"
version = "2.28.1"
description = "Python HTTP for Humans."
category = "main"
optional = false
python-versions = ">=3.7, <4"

[package.dependencies]
certifi = ">=2017.4.17"
charset-normalizer = ">=2,<3"
idna = ">=2.5,<4"
urllib3 = ">=1.21.1,<1.27"

[package.extras]
socks = ["PySocks (>=1.5.6,!=1.5.7)"]
use-chardet-on-py3 = ["chardet (>=3.0.2,<6)"]

[[package]]
name = "requests-ntlm"
version = "1.1.0"
description = "This package allows for HTTP NTLM authentication using the requests library."
category = "main"
optional = false
python-versions = "*"

[package.dependencies]
cryptography = ">=1.3"
ntlm-auth = ">=1.0.2"
requests = ">=2.0.0"

[[package]]
name = "requests-toolbelt"
version = "0.10.1"
description = "A utility belt for advanced users of python-requests"
category = "main"
optional = false
python-versions = ">=2.7, !=3.0.*, !=3.1.*, !=3.2.*, !=3.3.*"

[package.dependencies]
requests = ">=2.0.1,<3.0.0"

[[package]]
name = "setuptools"
version = "65.6.3"
description = "Easily download, build, install, upgrade, and uninstall Python packages"
category = "main"
optional = false
python-versions = ">=3.7"

[package.extras]
docs = ["furo", "jaraco.packaging (>=9)", "jaraco.tidelift (>=1.4)", "pygments-github-lexers (==0.0.5)", "rst.linker (>=1.9)", "sphinx (>=3.5)", "sphinx-favicon", "sphinx-hoverxref (<2)", "sphinx-inline-tabs", "sphinx-notfound-page (==0.8.3)", "sphinx-reredirects", "sphinxcontrib-towncrier"]
testing = ["build[virtualenv]", "filelock (>=3.4.0)", "flake8 (<5)", "flake8-2020", "ini2toml[lite] (>=0.9)", "jaraco.envs (>=2.2)", "jaraco.path (>=3.2.0)", "pip (>=19.1)", "pip-run (>=8.8)", "pytest (>=6)", "pytest-black (>=0.3.7)", "pytest-checkdocs (>=2.4)", "pytest-cov", "pytest-enabler (>=1.3)", "pytest-flake8", "pytest-mypy (>=0.9.1)", "pytest-perf", "pytest-timeout", "pytest-xdist", "tomli-w (>=1.0.0)", "virtualenv (>=13.0.0)", "wheel"]
testing-integration = ["build[virtualenv]", "filelock (>=3.4.0)", "jaraco.envs (>=2.2)", "jaraco.path (>=3.2.0)", "pytest", "pytest-enabler", "pytest-xdist", "tomli", "virtualenv (>=13.0.0)", "wheel"]

[[package]]
name = "shareplum"
version = "0.5.1"
description = "Python SharePoint Library"
category = "main"
optional = false
python-versions = "*"

[package.dependencies]
lxml = "*"
requests = "*"
requests-ntlm = "*"
requests-toolbelt = "*"

[[package]]
name = "six"
version = "1.16.0"
description = "Python 2 and 3 compatibility utilities"
category = "main"
optional = false
python-versions = ">=2.7, !=3.0.*, !=3.1.*, !=3.2.*"

[[package]]
name = "smmap"
version = "5.0.0"
description = "A pure Python implementation of a sliding window memory map manager"
category = "dev"
optional = false
python-versions = ">=3.6"

[[package]]
name = "snowballstemmer"
version = "2.2.0"
description = "This package provides 29 stemmers for 28 languages generated from Snowball algorithms."
category = "dev"
optional = false
python-versions = "*"

[[package]]
name = "sqlparse"
version = "0.4.3"
description = "A non-validating SQL parser."
category = "main"
optional = false
python-versions = ">=3.5"

[[package]]
name = "stevedore"
version = "4.1.1"
description = "Manage dynamic plugins for Python applications"
category = "dev"
optional = false
python-versions = ">=3.8"

[package.dependencies]
pbr = ">=2.0.0,<2.1.0 || >2.1.0"

[[package]]
name = "tomli"
version = "2.0.1"
description = "A lil' TOML parser"
category = "dev"
optional = false
python-versions = ">=3.7"

[[package]]
name = "types-markdown"
version = "3.4.2.1"
description = "Typing stubs for Markdown"
category = "dev"
optional = false
python-versions = "*"

[[package]]
name = "types-python-dateutil"
version = "2.8.19.4"
description = "Typing stubs for python-dateutil"
category = "dev"
optional = false
python-versions = "*"

[[package]]
name = "types-pytz"
version = "2022.6.0.1"
description = "Typing stubs for pytz"
category = "dev"
optional = false
python-versions = "*"

[[package]]
name = "types-pyyaml"
version = "6.0.12.2"
description = "Typing stubs for PyYAML"
category = "dev"
optional = false
python-versions = "*"

[[package]]
name = "types-requests"
version = "2.28.11.5"
description = "Typing stubs for requests"
category = "dev"
optional = false
python-versions = "*"

[package.dependencies]
types-urllib3 = "<1.27"

[[package]]
name = "types-urllib3"
version = "1.26.25.4"
description = "Typing stubs for urllib3"
category = "dev"
optional = false
python-versions = "*"

[[package]]
name = "typing-extensions"
version = "4.4.0"
description = "Backported and Experimental Type Hints for Python 3.7+"
category = "dev"
optional = false
python-versions = ">=3.7"

[[package]]
name = "unicodecsv"
version = "0.14.1"
description = "Python2's stdlib csv module is nice, but it doesn't support unicode. This module is a drop-in replacement which *does*."
category = "main"
optional = false
python-versions = "*"

[[package]]
name = "uritemplate"
version = "4.1.1"
description = "Implementation of RFC 6570 URI Templates"
category = "main"
optional = false
python-versions = ">=3.6"

[[package]]
name = "urllib3"
version = "1.26.13"
description = "HTTP library with thread-safe connection pooling, file post, and more."
category = "main"
optional = false
python-versions = ">=2.7, !=3.0.*, !=3.1.*, !=3.2.*, !=3.3.*, !=3.4.*, !=3.5.*"

[package.extras]
brotli = ["brotli (>=1.0.9)", "brotlicffi (>=0.8.0)", "brotlipy (>=0.6.0)"]
secure = ["certifi", "cryptography (>=1.3.4)", "idna (>=2.0.0)", "ipaddress", "pyOpenSSL (>=0.14)", "urllib3-secure-extra"]
socks = ["PySocks (>=1.5.6,!=1.5.7,<2.0)"]

[[package]]
name = "webtemplate-dbca"
<<<<<<< HEAD
version = "2.0.6"
description = "Base HTML templates for DBCA Django projects"
=======
version = "2.0.7"
description = ""
>>>>>>> 3cc7e635
category = "main"
optional = false
python-versions = "*"
develop = false

[package.dependencies]
Django = ">=2.2"

[package.source]
type = "git"
url = "https://github.com/dbca-wa/webtemplate2.git"
reference = "HEAD"
<<<<<<< HEAD
resolved_reference = "a13b15d719708c831cbdc8876b4c6adc63501ea5"
=======
resolved_reference = "e64952ee435341638e713d55f3759993e6be6a0e"
>>>>>>> 3cc7e635

[[package]]
name = "whitenoise"
version = "5.3.0"
description = "Radically simplified static file serving for WSGI applications"
category = "main"
optional = false
python-versions = ">=3.5, <4"

[package.extras]
brotli = ["Brotli"]

[[package]]
name = "zope-event"
version = "4.5.0"
description = "Very basic event publishing system"
category = "main"
optional = false
python-versions = "*"

[package.dependencies]
setuptools = "*"

[package.extras]
docs = ["Sphinx"]
test = ["zope.testrunner"]

[[package]]
name = "zope-interface"
version = "5.5.2"
description = "Interfaces for Python"
category = "main"
optional = false
python-versions = ">=2.7, !=3.0.*, !=3.1.*, !=3.2.*, !=3.3.*, !=3.4.*"

[package.dependencies]
setuptools = "*"

[package.extras]
docs = ["Sphinx", "repoze.sphinx.autointerface"]
test = ["coverage (>=5.0.3)", "zope.event", "zope.testing"]
testing = ["coverage (>=5.0.3)", "zope.event", "zope.testing"]

[metadata]
lock-version = "1.1"
python-versions = "^3.10"
content-hash = "2476306adafcd1737a6e304cbcb4fe33a7779658a2d5507ce919657edb2181cd"

[metadata.files]
asgiref = [
    {file = "asgiref-3.5.2-py3-none-any.whl", hash = "sha256:1d2880b792ae8757289136f1db2b7b99100ce959b2aa57fd69dab783d05afac4"},
    {file = "asgiref-3.5.2.tar.gz", hash = "sha256:4a29362a6acebe09bf1d6640db38c1dc3d9217c68e6f9f6204d72667fc19a424"},
]
attrs = [
    {file = "attrs-22.1.0-py2.py3-none-any.whl", hash = "sha256:86efa402f67bf2df34f51a335487cf46b1ec130d02b8d39fd248abfd30da551c"},
    {file = "attrs-22.1.0.tar.gz", hash = "sha256:29adc2665447e5191d0e7c568fde78b21f9672d344281d0c6e1ab085429b22b6"},
]
bandit = [
    {file = "bandit-1.7.4-py3-none-any.whl", hash = "sha256:412d3f259dab4077d0e7f0c11f50f650cc7d10db905d98f6520a95a18049658a"},
    {file = "bandit-1.7.4.tar.gz", hash = "sha256:2d63a8c573417bae338962d4b9b06fbc6080f74ecd955a092849e1e65c717bd2"},
]
certifi = [
    {file = "certifi-2022.9.24-py3-none-any.whl", hash = "sha256:90c1a32f1d68f940488354e36370f6cca89f0f106db09518524c88d6ed83f382"},
    {file = "certifi-2022.9.24.tar.gz", hash = "sha256:0d9c601124e5a6ba9712dbc60d9c53c21e34f5f641fe83002317394311bdce14"},
]
cffi = [
    {file = "cffi-1.15.1-cp27-cp27m-macosx_10_9_x86_64.whl", hash = "sha256:a66d3508133af6e8548451b25058d5812812ec3798c886bf38ed24a98216fab2"},
    {file = "cffi-1.15.1-cp27-cp27m-manylinux1_i686.whl", hash = "sha256:470c103ae716238bbe698d67ad020e1db9d9dba34fa5a899b5e21577e6d52ed2"},
    {file = "cffi-1.15.1-cp27-cp27m-manylinux1_x86_64.whl", hash = "sha256:9ad5db27f9cabae298d151c85cf2bad1d359a1b9c686a275df03385758e2f914"},
    {file = "cffi-1.15.1-cp27-cp27m-win32.whl", hash = "sha256:b3bbeb01c2b273cca1e1e0c5df57f12dce9a4dd331b4fa1635b8bec26350bde3"},
    {file = "cffi-1.15.1-cp27-cp27m-win_amd64.whl", hash = "sha256:e00b098126fd45523dd056d2efba6c5a63b71ffe9f2bbe1a4fe1716e1d0c331e"},
    {file = "cffi-1.15.1-cp27-cp27mu-manylinux1_i686.whl", hash = "sha256:d61f4695e6c866a23a21acab0509af1cdfd2c013cf256bbf5b6b5e2695827162"},
    {file = "cffi-1.15.1-cp27-cp27mu-manylinux1_x86_64.whl", hash = "sha256:ed9cb427ba5504c1dc15ede7d516b84757c3e3d7868ccc85121d9310d27eed0b"},
    {file = "cffi-1.15.1-cp310-cp310-macosx_10_9_x86_64.whl", hash = "sha256:39d39875251ca8f612b6f33e6b1195af86d1b3e60086068be9cc053aa4376e21"},
    {file = "cffi-1.15.1-cp310-cp310-macosx_11_0_arm64.whl", hash = "sha256:285d29981935eb726a4399badae8f0ffdff4f5050eaa6d0cfc3f64b857b77185"},
    {file = "cffi-1.15.1-cp310-cp310-manylinux_2_12_i686.manylinux2010_i686.manylinux_2_17_i686.manylinux2014_i686.whl", hash = "sha256:3eb6971dcff08619f8d91607cfc726518b6fa2a9eba42856be181c6d0d9515fd"},
    {file = "cffi-1.15.1-cp310-cp310-manylinux_2_17_aarch64.manylinux2014_aarch64.whl", hash = "sha256:21157295583fe8943475029ed5abdcf71eb3911894724e360acff1d61c1d54bc"},
    {file = "cffi-1.15.1-cp310-cp310-manylinux_2_17_ppc64le.manylinux2014_ppc64le.whl", hash = "sha256:5635bd9cb9731e6d4a1132a498dd34f764034a8ce60cef4f5319c0541159392f"},
    {file = "cffi-1.15.1-cp310-cp310-manylinux_2_17_s390x.manylinux2014_s390x.whl", hash = "sha256:2012c72d854c2d03e45d06ae57f40d78e5770d252f195b93f581acf3ba44496e"},
    {file = "cffi-1.15.1-cp310-cp310-manylinux_2_17_x86_64.manylinux2014_x86_64.whl", hash = "sha256:dd86c085fae2efd48ac91dd7ccffcfc0571387fe1193d33b6394db7ef31fe2a4"},
    {file = "cffi-1.15.1-cp310-cp310-musllinux_1_1_i686.whl", hash = "sha256:fa6693661a4c91757f4412306191b6dc88c1703f780c8234035eac011922bc01"},
    {file = "cffi-1.15.1-cp310-cp310-musllinux_1_1_x86_64.whl", hash = "sha256:59c0b02d0a6c384d453fece7566d1c7e6b7bae4fc5874ef2ef46d56776d61c9e"},
    {file = "cffi-1.15.1-cp310-cp310-win32.whl", hash = "sha256:cba9d6b9a7d64d4bd46167096fc9d2f835e25d7e4c121fb2ddfc6528fb0413b2"},
    {file = "cffi-1.15.1-cp310-cp310-win_amd64.whl", hash = "sha256:ce4bcc037df4fc5e3d184794f27bdaab018943698f4ca31630bc7f84a7b69c6d"},
    {file = "cffi-1.15.1-cp311-cp311-macosx_10_9_x86_64.whl", hash = "sha256:3d08afd128ddaa624a48cf2b859afef385b720bb4b43df214f85616922e6a5ac"},
    {file = "cffi-1.15.1-cp311-cp311-macosx_11_0_arm64.whl", hash = "sha256:3799aecf2e17cf585d977b780ce79ff0dc9b78d799fc694221ce814c2c19db83"},
    {file = "cffi-1.15.1-cp311-cp311-manylinux_2_12_i686.manylinux2010_i686.manylinux_2_17_i686.manylinux2014_i686.whl", hash = "sha256:a591fe9e525846e4d154205572a029f653ada1a78b93697f3b5a8f1f2bc055b9"},
    {file = "cffi-1.15.1-cp311-cp311-manylinux_2_17_aarch64.manylinux2014_aarch64.whl", hash = "sha256:3548db281cd7d2561c9ad9984681c95f7b0e38881201e157833a2342c30d5e8c"},
    {file = "cffi-1.15.1-cp311-cp311-manylinux_2_17_ppc64le.manylinux2014_ppc64le.whl", hash = "sha256:91fc98adde3d7881af9b59ed0294046f3806221863722ba7d8d120c575314325"},
    {file = "cffi-1.15.1-cp311-cp311-manylinux_2_17_x86_64.manylinux2014_x86_64.whl", hash = "sha256:94411f22c3985acaec6f83c6df553f2dbe17b698cc7f8ae751ff2237d96b9e3c"},
    {file = "cffi-1.15.1-cp311-cp311-musllinux_1_1_i686.whl", hash = "sha256:03425bdae262c76aad70202debd780501fabeaca237cdfddc008987c0e0f59ef"},
    {file = "cffi-1.15.1-cp311-cp311-musllinux_1_1_x86_64.whl", hash = "sha256:cc4d65aeeaa04136a12677d3dd0b1c0c94dc43abac5860ab33cceb42b801c1e8"},
    {file = "cffi-1.15.1-cp311-cp311-win32.whl", hash = "sha256:a0f100c8912c114ff53e1202d0078b425bee3649ae34d7b070e9697f93c5d52d"},
    {file = "cffi-1.15.1-cp311-cp311-win_amd64.whl", hash = "sha256:04ed324bda3cda42b9b695d51bb7d54b680b9719cfab04227cdd1e04e5de3104"},
    {file = "cffi-1.15.1-cp36-cp36m-macosx_10_9_x86_64.whl", hash = "sha256:50a74364d85fd319352182ef59c5c790484a336f6db772c1a9231f1c3ed0cbd7"},
    {file = "cffi-1.15.1-cp36-cp36m-manylinux_2_17_aarch64.manylinux2014_aarch64.whl", hash = "sha256:e263d77ee3dd201c3a142934a086a4450861778baaeeb45db4591ef65550b0a6"},
    {file = "cffi-1.15.1-cp36-cp36m-manylinux_2_17_ppc64le.manylinux2014_ppc64le.whl", hash = "sha256:cec7d9412a9102bdc577382c3929b337320c4c4c4849f2c5cdd14d7368c5562d"},
    {file = "cffi-1.15.1-cp36-cp36m-manylinux_2_17_s390x.manylinux2014_s390x.whl", hash = "sha256:4289fc34b2f5316fbb762d75362931e351941fa95fa18789191b33fc4cf9504a"},
    {file = "cffi-1.15.1-cp36-cp36m-manylinux_2_5_i686.manylinux1_i686.whl", hash = "sha256:173379135477dc8cac4bc58f45db08ab45d228b3363adb7af79436135d028405"},
    {file = "cffi-1.15.1-cp36-cp36m-manylinux_2_5_x86_64.manylinux1_x86_64.whl", hash = "sha256:6975a3fac6bc83c4a65c9f9fcab9e47019a11d3d2cf7f3c0d03431bf145a941e"},
    {file = "cffi-1.15.1-cp36-cp36m-win32.whl", hash = "sha256:2470043b93ff09bf8fb1d46d1cb756ce6132c54826661a32d4e4d132e1977adf"},
    {file = "cffi-1.15.1-cp36-cp36m-win_amd64.whl", hash = "sha256:30d78fbc8ebf9c92c9b7823ee18eb92f2e6ef79b45ac84db507f52fbe3ec4497"},
    {file = "cffi-1.15.1-cp37-cp37m-macosx_10_9_x86_64.whl", hash = "sha256:198caafb44239b60e252492445da556afafc7d1e3ab7a1fb3f0584ef6d742375"},
    {file = "cffi-1.15.1-cp37-cp37m-manylinux_2_12_i686.manylinux2010_i686.manylinux_2_17_i686.manylinux2014_i686.whl", hash = "sha256:5ef34d190326c3b1f822a5b7a45f6c4535e2f47ed06fec77d3d799c450b2651e"},
    {file = "cffi-1.15.1-cp37-cp37m-manylinux_2_17_aarch64.manylinux2014_aarch64.whl", hash = "sha256:8102eaf27e1e448db915d08afa8b41d6c7ca7a04b7d73af6514df10a3e74bd82"},
    {file = "cffi-1.15.1-cp37-cp37m-manylinux_2_17_ppc64le.manylinux2014_ppc64le.whl", hash = "sha256:5df2768244d19ab7f60546d0c7c63ce1581f7af8b5de3eb3004b9b6fc8a9f84b"},
    {file = "cffi-1.15.1-cp37-cp37m-manylinux_2_17_s390x.manylinux2014_s390x.whl", hash = "sha256:a8c4917bd7ad33e8eb21e9a5bbba979b49d9a97acb3a803092cbc1133e20343c"},
    {file = "cffi-1.15.1-cp37-cp37m-manylinux_2_17_x86_64.manylinux2014_x86_64.whl", hash = "sha256:0e2642fe3142e4cc4af0799748233ad6da94c62a8bec3a6648bf8ee68b1c7426"},
    {file = "cffi-1.15.1-cp37-cp37m-win32.whl", hash = "sha256:e229a521186c75c8ad9490854fd8bbdd9a0c9aa3a524326b55be83b54d4e0ad9"},
    {file = "cffi-1.15.1-cp37-cp37m-win_amd64.whl", hash = "sha256:a0b71b1b8fbf2b96e41c4d990244165e2c9be83d54962a9a1d118fd8657d2045"},
    {file = "cffi-1.15.1-cp38-cp38-macosx_10_9_x86_64.whl", hash = "sha256:320dab6e7cb2eacdf0e658569d2575c4dad258c0fcc794f46215e1e39f90f2c3"},
    {file = "cffi-1.15.1-cp38-cp38-manylinux_2_12_i686.manylinux2010_i686.manylinux_2_17_i686.manylinux2014_i686.whl", hash = "sha256:1e74c6b51a9ed6589199c787bf5f9875612ca4a8a0785fb2d4a84429badaf22a"},
    {file = "cffi-1.15.1-cp38-cp38-manylinux_2_17_aarch64.manylinux2014_aarch64.whl", hash = "sha256:a5c84c68147988265e60416b57fc83425a78058853509c1b0629c180094904a5"},
    {file = "cffi-1.15.1-cp38-cp38-manylinux_2_17_ppc64le.manylinux2014_ppc64le.whl", hash = "sha256:3b926aa83d1edb5aa5b427b4053dc420ec295a08e40911296b9eb1b6170f6cca"},
    {file = "cffi-1.15.1-cp38-cp38-manylinux_2_17_s390x.manylinux2014_s390x.whl", hash = "sha256:87c450779d0914f2861b8526e035c5e6da0a3199d8f1add1a665e1cbc6fc6d02"},
    {file = "cffi-1.15.1-cp38-cp38-manylinux_2_17_x86_64.manylinux2014_x86_64.whl", hash = "sha256:4f2c9f67e9821cad2e5f480bc8d83b8742896f1242dba247911072d4fa94c192"},
    {file = "cffi-1.15.1-cp38-cp38-win32.whl", hash = "sha256:8b7ee99e510d7b66cdb6c593f21c043c248537a32e0bedf02e01e9553a172314"},
    {file = "cffi-1.15.1-cp38-cp38-win_amd64.whl", hash = "sha256:00a9ed42e88df81ffae7a8ab6d9356b371399b91dbdf0c3cb1e84c03a13aceb5"},
    {file = "cffi-1.15.1-cp39-cp39-macosx_10_9_x86_64.whl", hash = "sha256:54a2db7b78338edd780e7ef7f9f6c442500fb0d41a5a4ea24fff1c929d5af585"},
    {file = "cffi-1.15.1-cp39-cp39-macosx_11_0_arm64.whl", hash = "sha256:fcd131dd944808b5bdb38e6f5b53013c5aa4f334c5cad0c72742f6eba4b73db0"},
    {file = "cffi-1.15.1-cp39-cp39-manylinux_2_12_i686.manylinux2010_i686.manylinux_2_17_i686.manylinux2014_i686.whl", hash = "sha256:7473e861101c9e72452f9bf8acb984947aa1661a7704553a9f6e4baa5ba64415"},
    {file = "cffi-1.15.1-cp39-cp39-manylinux_2_17_aarch64.manylinux2014_aarch64.whl", hash = "sha256:6c9a799e985904922a4d207a94eae35c78ebae90e128f0c4e521ce339396be9d"},
    {file = "cffi-1.15.1-cp39-cp39-manylinux_2_17_ppc64le.manylinux2014_ppc64le.whl", hash = "sha256:3bcde07039e586f91b45c88f8583ea7cf7a0770df3a1649627bf598332cb6984"},
    {file = "cffi-1.15.1-cp39-cp39-manylinux_2_17_s390x.manylinux2014_s390x.whl", hash = "sha256:33ab79603146aace82c2427da5ca6e58f2b3f2fb5da893ceac0c42218a40be35"},
    {file = "cffi-1.15.1-cp39-cp39-manylinux_2_17_x86_64.manylinux2014_x86_64.whl", hash = "sha256:5d598b938678ebf3c67377cdd45e09d431369c3b1a5b331058c338e201f12b27"},
    {file = "cffi-1.15.1-cp39-cp39-musllinux_1_1_i686.whl", hash = "sha256:db0fbb9c62743ce59a9ff687eb5f4afbe77e5e8403d6697f7446e5f609976f76"},
    {file = "cffi-1.15.1-cp39-cp39-musllinux_1_1_x86_64.whl", hash = "sha256:98d85c6a2bef81588d9227dde12db8a7f47f639f4a17c9ae08e773aa9c697bf3"},
    {file = "cffi-1.15.1-cp39-cp39-win32.whl", hash = "sha256:40f4774f5a9d4f5e344f31a32b5096977b5d48560c5592e2f3d2c4374bd543ee"},
    {file = "cffi-1.15.1-cp39-cp39-win_amd64.whl", hash = "sha256:70df4e3b545a17496c9b3f41f5115e69a4f2e77e94e1d2a8e1070bc0c38c8a3c"},
    {file = "cffi-1.15.1.tar.gz", hash = "sha256:d400bfb9a37b1351253cb402671cea7e89bdecc294e8016a707f6d1d8ac934f9"},
]
charset-normalizer = [
    {file = "charset-normalizer-2.1.1.tar.gz", hash = "sha256:5a3d016c7c547f69d6f81fb0db9449ce888b418b5b9952cc5e6e66843e9dd845"},
    {file = "charset_normalizer-2.1.1-py3-none-any.whl", hash = "sha256:83e9a75d1911279afd89352c68b45348559d1fc0506b054b346651b5e7fee29f"},
]
colorama = [
    {file = "colorama-0.4.6-py2.py3-none-any.whl", hash = "sha256:4f1d9991f5acc0ca119f9d443620b77f9d6b33703e51011c16baf57afb285fc6"},
    {file = "colorama-0.4.6.tar.gz", hash = "sha256:08695f5cb7ed6e0531a20572697297273c47b8cae5a63ffc6d6ed5c201be6e44"},
]
coreapi = [
    {file = "coreapi-2.3.3-py2.py3-none-any.whl", hash = "sha256:bf39d118d6d3e171f10df9ede5666f63ad80bba9a29a8ec17726a66cf52ee6f3"},
    {file = "coreapi-2.3.3.tar.gz", hash = "sha256:46145fcc1f7017c076a2ef684969b641d18a2991051fddec9458ad3f78ffc1cb"},
]
coreschema = [
    {file = "coreschema-0.0.4-py2-none-any.whl", hash = "sha256:5e6ef7bf38c1525d5e55a895934ab4273548629f16aed5c0a6caa74ebf45551f"},
    {file = "coreschema-0.0.4.tar.gz", hash = "sha256:9503506007d482ab0867ba14724b93c18a33b22b6d19fb419ef2d239dd4a1607"},
]
coverage = [
    {file = "coverage-6.5.0-cp310-cp310-macosx_10_9_x86_64.whl", hash = "sha256:ef8674b0ee8cc11e2d574e3e2998aea5df5ab242e012286824ea3c6970580e53"},
    {file = "coverage-6.5.0-cp310-cp310-macosx_11_0_arm64.whl", hash = "sha256:784f53ebc9f3fd0e2a3f6a78b2be1bd1f5575d7863e10c6e12504f240fd06660"},
    {file = "coverage-6.5.0-cp310-cp310-manylinux_2_17_aarch64.manylinux2014_aarch64.whl", hash = "sha256:b4a5be1748d538a710f87542f22c2cad22f80545a847ad91ce45e77417293eb4"},
    {file = "coverage-6.5.0-cp310-cp310-manylinux_2_5_i686.manylinux1_i686.manylinux_2_17_i686.manylinux2014_i686.whl", hash = "sha256:83516205e254a0cb77d2d7bb3632ee019d93d9f4005de31dca0a8c3667d5bc04"},
    {file = "coverage-6.5.0-cp310-cp310-manylinux_2_5_x86_64.manylinux1_x86_64.manylinux_2_17_x86_64.manylinux2014_x86_64.whl", hash = "sha256:af4fffaffc4067232253715065e30c5a7ec6faac36f8fc8d6f64263b15f74db0"},
    {file = "coverage-6.5.0-cp310-cp310-musllinux_1_1_aarch64.whl", hash = "sha256:97117225cdd992a9c2a5515db1f66b59db634f59d0679ca1fa3fe8da32749cae"},
    {file = "coverage-6.5.0-cp310-cp310-musllinux_1_1_i686.whl", hash = "sha256:a1170fa54185845505fbfa672f1c1ab175446c887cce8212c44149581cf2d466"},
    {file = "coverage-6.5.0-cp310-cp310-musllinux_1_1_x86_64.whl", hash = "sha256:11b990d520ea75e7ee8dcab5bc908072aaada194a794db9f6d7d5cfd19661e5a"},
    {file = "coverage-6.5.0-cp310-cp310-win32.whl", hash = "sha256:5dbec3b9095749390c09ab7c89d314727f18800060d8d24e87f01fb9cfb40b32"},
    {file = "coverage-6.5.0-cp310-cp310-win_amd64.whl", hash = "sha256:59f53f1dc5b656cafb1badd0feb428c1e7bc19b867479ff72f7a9dd9b479f10e"},
    {file = "coverage-6.5.0-cp311-cp311-macosx_10_9_x86_64.whl", hash = "sha256:4a5375e28c5191ac38cca59b38edd33ef4cc914732c916f2929029b4bfb50795"},
    {file = "coverage-6.5.0-cp311-cp311-manylinux_2_17_aarch64.manylinux2014_aarch64.whl", hash = "sha256:c4ed2820d919351f4167e52425e096af41bfabacb1857186c1ea32ff9983ed75"},
    {file = "coverage-6.5.0-cp311-cp311-manylinux_2_5_i686.manylinux1_i686.manylinux_2_17_i686.manylinux2014_i686.whl", hash = "sha256:33a7da4376d5977fbf0a8ed91c4dffaaa8dbf0ddbf4c8eea500a2486d8bc4d7b"},
    {file = "coverage-6.5.0-cp311-cp311-manylinux_2_5_x86_64.manylinux1_x86_64.manylinux_2_17_x86_64.manylinux2014_x86_64.whl", hash = "sha256:a8fb6cf131ac4070c9c5a3e21de0f7dc5a0fbe8bc77c9456ced896c12fcdad91"},
    {file = "coverage-6.5.0-cp311-cp311-musllinux_1_1_aarch64.whl", hash = "sha256:a6b7d95969b8845250586f269e81e5dfdd8ff828ddeb8567a4a2eaa7313460c4"},
    {file = "coverage-6.5.0-cp311-cp311-musllinux_1_1_i686.whl", hash = "sha256:1ef221513e6f68b69ee9e159506d583d31aa3567e0ae84eaad9d6ec1107dddaa"},
    {file = "coverage-6.5.0-cp311-cp311-musllinux_1_1_x86_64.whl", hash = "sha256:cca4435eebea7962a52bdb216dec27215d0df64cf27fc1dd538415f5d2b9da6b"},
    {file = "coverage-6.5.0-cp311-cp311-win32.whl", hash = "sha256:98e8a10b7a314f454d9eff4216a9a94d143a7ee65018dd12442e898ee2310578"},
    {file = "coverage-6.5.0-cp311-cp311-win_amd64.whl", hash = "sha256:bc8ef5e043a2af066fa8cbfc6e708d58017024dc4345a1f9757b329a249f041b"},
    {file = "coverage-6.5.0-cp37-cp37m-macosx_10_9_x86_64.whl", hash = "sha256:4433b90fae13f86fafff0b326453dd42fc9a639a0d9e4eec4d366436d1a41b6d"},
    {file = "coverage-6.5.0-cp37-cp37m-manylinux_2_17_aarch64.manylinux2014_aarch64.whl", hash = "sha256:f4f05d88d9a80ad3cac6244d36dd89a3c00abc16371769f1340101d3cb899fc3"},
    {file = "coverage-6.5.0-cp37-cp37m-manylinux_2_5_i686.manylinux1_i686.manylinux_2_17_i686.manylinux2014_i686.whl", hash = "sha256:94e2565443291bd778421856bc975d351738963071e9b8839ca1fc08b42d4bef"},
    {file = "coverage-6.5.0-cp37-cp37m-manylinux_2_5_x86_64.manylinux1_x86_64.manylinux_2_17_x86_64.manylinux2014_x86_64.whl", hash = "sha256:027018943386e7b942fa832372ebc120155fd970837489896099f5cfa2890f79"},
    {file = "coverage-6.5.0-cp37-cp37m-musllinux_1_1_aarch64.whl", hash = "sha256:255758a1e3b61db372ec2736c8e2a1fdfaf563977eedbdf131de003ca5779b7d"},
    {file = "coverage-6.5.0-cp37-cp37m-musllinux_1_1_i686.whl", hash = "sha256:851cf4ff24062c6aec510a454b2584f6e998cada52d4cb58c5e233d07172e50c"},
    {file = "coverage-6.5.0-cp37-cp37m-musllinux_1_1_x86_64.whl", hash = "sha256:12adf310e4aafddc58afdb04d686795f33f4d7a6fa67a7a9d4ce7d6ae24d949f"},
    {file = "coverage-6.5.0-cp37-cp37m-win32.whl", hash = "sha256:b5604380f3415ba69de87a289a2b56687faa4fe04dbee0754bfcae433489316b"},
    {file = "coverage-6.5.0-cp37-cp37m-win_amd64.whl", hash = "sha256:4a8dbc1f0fbb2ae3de73eb0bdbb914180c7abfbf258e90b311dcd4f585d44bd2"},
    {file = "coverage-6.5.0-cp38-cp38-macosx_10_9_x86_64.whl", hash = "sha256:d900bb429fdfd7f511f868cedd03a6bbb142f3f9118c09b99ef8dc9bf9643c3c"},
    {file = "coverage-6.5.0-cp38-cp38-macosx_11_0_arm64.whl", hash = "sha256:2198ea6fc548de52adc826f62cb18554caedfb1d26548c1b7c88d8f7faa8f6ba"},
    {file = "coverage-6.5.0-cp38-cp38-manylinux_2_17_aarch64.manylinux2014_aarch64.whl", hash = "sha256:6c4459b3de97b75e3bd6b7d4b7f0db13f17f504f3d13e2a7c623786289dd670e"},
    {file = "coverage-6.5.0-cp38-cp38-manylinux_2_5_i686.manylinux1_i686.manylinux_2_17_i686.manylinux2014_i686.whl", hash = "sha256:20c8ac5386253717e5ccc827caad43ed66fea0efe255727b1053a8154d952398"},
    {file = "coverage-6.5.0-cp38-cp38-manylinux_2_5_x86_64.manylinux1_x86_64.manylinux_2_17_x86_64.manylinux2014_x86_64.whl", hash = "sha256:6b07130585d54fe8dff3d97b93b0e20290de974dc8177c320aeaf23459219c0b"},
    {file = "coverage-6.5.0-cp38-cp38-musllinux_1_1_aarch64.whl", hash = "sha256:dbdb91cd8c048c2b09eb17713b0c12a54fbd587d79adcebad543bc0cd9a3410b"},
    {file = "coverage-6.5.0-cp38-cp38-musllinux_1_1_i686.whl", hash = "sha256:de3001a203182842a4630e7b8d1a2c7c07ec1b45d3084a83d5d227a3806f530f"},
    {file = "coverage-6.5.0-cp38-cp38-musllinux_1_1_x86_64.whl", hash = "sha256:e07f4a4a9b41583d6eabec04f8b68076ab3cd44c20bd29332c6572dda36f372e"},
    {file = "coverage-6.5.0-cp38-cp38-win32.whl", hash = "sha256:6d4817234349a80dbf03640cec6109cd90cba068330703fa65ddf56b60223a6d"},
    {file = "coverage-6.5.0-cp38-cp38-win_amd64.whl", hash = "sha256:7ccf362abd726b0410bf8911c31fbf97f09f8f1061f8c1cf03dfc4b6372848f6"},
    {file = "coverage-6.5.0-cp39-cp39-macosx_10_9_x86_64.whl", hash = "sha256:633713d70ad6bfc49b34ead4060531658dc6dfc9b3eb7d8a716d5873377ab745"},
    {file = "coverage-6.5.0-cp39-cp39-macosx_11_0_arm64.whl", hash = "sha256:95203854f974e07af96358c0b261f1048d8e1083f2de9b1c565e1be4a3a48cfc"},
    {file = "coverage-6.5.0-cp39-cp39-manylinux_2_17_aarch64.manylinux2014_aarch64.whl", hash = "sha256:b9023e237f4c02ff739581ef35969c3739445fb059b060ca51771e69101efffe"},
    {file = "coverage-6.5.0-cp39-cp39-manylinux_2_5_i686.manylinux1_i686.manylinux_2_17_i686.manylinux2014_i686.whl", hash = "sha256:265de0fa6778d07de30bcf4d9dc471c3dc4314a23a3c6603d356a3c9abc2dfcf"},
    {file = "coverage-6.5.0-cp39-cp39-manylinux_2_5_x86_64.manylinux1_x86_64.manylinux_2_17_x86_64.manylinux2014_x86_64.whl", hash = "sha256:8f830ed581b45b82451a40faabb89c84e1a998124ee4212d440e9c6cf70083e5"},
    {file = "coverage-6.5.0-cp39-cp39-musllinux_1_1_aarch64.whl", hash = "sha256:7b6be138d61e458e18d8e6ddcddd36dd96215edfe5f1168de0b1b32635839b62"},
    {file = "coverage-6.5.0-cp39-cp39-musllinux_1_1_i686.whl", hash = "sha256:42eafe6778551cf006a7c43153af1211c3aaab658d4d66fa5fcc021613d02518"},
    {file = "coverage-6.5.0-cp39-cp39-musllinux_1_1_x86_64.whl", hash = "sha256:723e8130d4ecc8f56e9a611e73b31219595baa3bb252d539206f7bbbab6ffc1f"},
    {file = "coverage-6.5.0-cp39-cp39-win32.whl", hash = "sha256:d9ecf0829c6a62b9b573c7bb6d4dcd6ba8b6f80be9ba4fc7ed50bf4ac9aecd72"},
    {file = "coverage-6.5.0-cp39-cp39-win_amd64.whl", hash = "sha256:fc2af30ed0d5ae0b1abdb4ebdce598eafd5b35397d4d75deb341a614d333d987"},
    {file = "coverage-6.5.0-pp36.pp37.pp38-none-any.whl", hash = "sha256:1431986dac3923c5945271f169f59c45b8802a114c8f548d611f2015133df77a"},
    {file = "coverage-6.5.0.tar.gz", hash = "sha256:f642e90754ee3e06b0e7e51bce3379590e76b7f76b708e1a71ff043f87025c84"},
]
cryptography = [
    {file = "cryptography-38.0.3-cp36-abi3-macosx_10_10_universal2.whl", hash = "sha256:984fe150f350a3c91e84de405fe49e688aa6092b3525f407a18b9646f6612320"},
    {file = "cryptography-38.0.3-cp36-abi3-macosx_10_10_x86_64.whl", hash = "sha256:ed7b00096790213e09eb11c97cc6e2b757f15f3d2f85833cd2d3ec3fe37c1722"},
    {file = "cryptography-38.0.3-cp36-abi3-manylinux_2_17_aarch64.manylinux2014_aarch64.manylinux_2_24_aarch64.whl", hash = "sha256:bbf203f1a814007ce24bd4d51362991d5cb90ba0c177a9c08825f2cc304d871f"},
    {file = "cryptography-38.0.3-cp36-abi3-manylinux_2_17_aarch64.manylinux2014_aarch64.whl", hash = "sha256:554bec92ee7d1e9d10ded2f7e92a5d70c1f74ba9524947c0ba0c850c7b011828"},
    {file = "cryptography-38.0.3-cp36-abi3-manylinux_2_17_x86_64.manylinux2014_x86_64.whl", hash = "sha256:b1b52c9e5f8aa2b802d48bd693190341fae201ea51c7a167d69fc48b60e8a959"},
    {file = "cryptography-38.0.3-cp36-abi3-manylinux_2_24_x86_64.whl", hash = "sha256:728f2694fa743a996d7784a6194da430f197d5c58e2f4e278612b359f455e4a2"},
    {file = "cryptography-38.0.3-cp36-abi3-manylinux_2_28_aarch64.whl", hash = "sha256:dfb4f4dd568de1b6af9f4cda334adf7d72cf5bc052516e1b2608b683375dd95c"},
    {file = "cryptography-38.0.3-cp36-abi3-manylinux_2_28_x86_64.whl", hash = "sha256:5419a127426084933076132d317911e3c6eb77568a1ce23c3ac1e12d111e61e0"},
    {file = "cryptography-38.0.3-cp36-abi3-musllinux_1_1_aarch64.whl", hash = "sha256:9b24bcff7853ed18a63cfb0c2b008936a9554af24af2fb146e16d8e1aed75748"},
    {file = "cryptography-38.0.3-cp36-abi3-musllinux_1_1_x86_64.whl", hash = "sha256:25c1d1f19729fb09d42e06b4bf9895212292cb27bb50229f5aa64d039ab29146"},
    {file = "cryptography-38.0.3-cp36-abi3-win32.whl", hash = "sha256:7f836217000342d448e1c9a342e9163149e45d5b5eca76a30e84503a5a96cab0"},
    {file = "cryptography-38.0.3-cp36-abi3-win_amd64.whl", hash = "sha256:c46837ea467ed1efea562bbeb543994c2d1f6e800785bd5a2c98bc096f5cb220"},
    {file = "cryptography-38.0.3-pp37-pypy37_pp73-manylinux_2_17_x86_64.manylinux2014_x86_64.whl", hash = "sha256:06fc3cc7b6f6cca87bd56ec80a580c88f1da5306f505876a71c8cfa7050257dd"},
    {file = "cryptography-38.0.3-pp37-pypy37_pp73-manylinux_2_24_x86_64.whl", hash = "sha256:65535bc550b70bd6271984d9863a37741352b4aad6fb1b3344a54e6950249b55"},
    {file = "cryptography-38.0.3-pp37-pypy37_pp73-manylinux_2_28_x86_64.whl", hash = "sha256:5e89468fbd2fcd733b5899333bc54d0d06c80e04cd23d8c6f3e0542358c6060b"},
    {file = "cryptography-38.0.3-pp38-pypy38_pp73-macosx_10_10_x86_64.whl", hash = "sha256:6ab9516b85bebe7aa83f309bacc5f44a61eeb90d0b4ec125d2d003ce41932d36"},
    {file = "cryptography-38.0.3-pp38-pypy38_pp73-manylinux_2_17_x86_64.manylinux2014_x86_64.whl", hash = "sha256:068147f32fa662c81aebab95c74679b401b12b57494872886eb5c1139250ec5d"},
    {file = "cryptography-38.0.3-pp38-pypy38_pp73-manylinux_2_24_x86_64.whl", hash = "sha256:402852a0aea73833d982cabb6d0c3bb582c15483d29fb7085ef2c42bfa7e38d7"},
    {file = "cryptography-38.0.3-pp38-pypy38_pp73-manylinux_2_28_x86_64.whl", hash = "sha256:b1b35d9d3a65542ed2e9d90115dfd16bbc027b3f07ee3304fc83580f26e43249"},
    {file = "cryptography-38.0.3-pp38-pypy38_pp73-win_amd64.whl", hash = "sha256:6addc3b6d593cd980989261dc1cce38263c76954d758c3c94de51f1e010c9a50"},
    {file = "cryptography-38.0.3-pp39-pypy39_pp73-macosx_10_10_x86_64.whl", hash = "sha256:be243c7e2bfcf6cc4cb350c0d5cdf15ca6383bbcb2a8ef51d3c9411a9d4386f0"},
    {file = "cryptography-38.0.3-pp39-pypy39_pp73-manylinux_2_17_x86_64.manylinux2014_x86_64.whl", hash = "sha256:78cf5eefac2b52c10398a42765bfa981ce2372cbc0457e6bf9658f41ec3c41d8"},
    {file = "cryptography-38.0.3-pp39-pypy39_pp73-manylinux_2_24_x86_64.whl", hash = "sha256:4e269dcd9b102c5a3d72be3c45d8ce20377b8076a43cbed6f660a1afe365e436"},
    {file = "cryptography-38.0.3-pp39-pypy39_pp73-manylinux_2_28_x86_64.whl", hash = "sha256:8d41a46251bf0634e21fac50ffd643216ccecfaf3701a063257fe0b2be1b6548"},
    {file = "cryptography-38.0.3-pp39-pypy39_pp73-win_amd64.whl", hash = "sha256:785e4056b5a8b28f05a533fab69febf5004458e20dad7e2e13a3120d8ecec75a"},
    {file = "cryptography-38.0.3.tar.gz", hash = "sha256:bfbe6ee19615b07a98b1d2287d6a6073f734735b49ee45b11324d85efc4d5cbd"},
]
dbca-utils = []
dj-database-url = [
    {file = "dj-database-url-1.0.0.tar.gz", hash = "sha256:ccf3e8718f75ddd147a1e212fca88eecdaa721759ee48e38b485481c77bca3dc"},
    {file = "dj_database_url-1.0.0-py3-none-any.whl", hash = "sha256:cd354a3b7a9136d78d64c17b2aec369e2ae5616fbca6bfbe435ef15bb372ce39"},
]
django = [
    {file = "Django-3.2.16-py3-none-any.whl", hash = "sha256:18ba8efa36b69cfcd4b670d0fa187c6fe7506596f0ababe580e16909bcdec121"},
    {file = "Django-3.2.16.tar.gz", hash = "sha256:3adc285124244724a394fa9b9839cc8cd116faf7d159554c43ecdaa8cdf0b94d"},
]
django-confy = [
    {file = "django-confy-1.0.4.tar.gz", hash = "sha256:35b0242a54d484dac05c1a59d6d9d0a5bb4241651c365ad23b60e5a46ff7b3b1"},
    {file = "django_confy-1.0.4-py3-none-any.whl", hash = "sha256:cde50fd3d087d850a7aa59e053ba2f0d5b3866c5ec82a96e3035ac4ded4c3b38"},
]
django-countries = [
    {file = "django-countries-7.2.1.tar.gz", hash = "sha256:26878b54d36bedff30b4535ceefcb8af6784741a8b30b1b8a662fb14a936a4ab"},
    {file = "django_countries-7.2.1-py3-none-any.whl", hash = "sha256:adc965f1d348124274b7d918fc1aad5e29609758af999e1822baa9f2cc06d1b8"},
]
django-coverage-plugin = [
    {file = "django_coverage_plugin-2.0.4-py3-none-any.whl", hash = "sha256:3b0aa1ed26b52c5844c88510995f4a4b60b4fb0679970d11f82654bb8a2bd16a"},
    {file = "django_coverage_plugin-2.0.4.tar.gz", hash = "sha256:f662efe592bf98baf2e540312059c918daa8d8379244a2a6b6f984c4a1dda015"},
]
django-crispy-forms = [
    {file = "django-crispy-forms-1.14.0.tar.gz", hash = "sha256:35887b8851a931374dd697207a8f56c57a9c5cb9dbf0b9fa54314da5666cea5b"},
    {file = "django_crispy_forms-1.14.0-py3-none-any.whl", hash = "sha256:bc4d2037f6de602d39c0bc452ac3029d1f5d65e88458872cc4dbc01c3a400604"},
]
django-cron = [
    {file = "django-cron-0.6.0.tar.gz", hash = "sha256:dc3c0d3433a2e4e7012f77f6d8415ad90367ba068649db2674325bc36f935841"},
    {file = "django_cron-0.6.0-py3-none-any.whl", hash = "sha256:016203554748512b7f19d7363b4fde8741c6ff63fe8a15051f3031f4a0506a41"},
]
django-filter = [
    {file = "django-filter-22.1.tar.gz", hash = "sha256:ed473b76e84f7e83b2511bb2050c3efb36d135207d0128dfe3ae4b36e3594ba5"},
    {file = "django_filter-22.1-py3-none-any.whl", hash = "sha256:ed429e34760127e3520a67f415bec4c905d4649fbe45d0d6da37e6ff5e0287eb"},
]
django-media-serv = []
django-reversion = [
    {file = "django-reversion-5.0.4.tar.gz", hash = "sha256:c12bab452d31dd3c244456cf1df383acf14ba147cf99404c5e44412596de42fc"},
    {file = "django_reversion-5.0.4-py3-none-any.whl", hash = "sha256:a591cbce8621b5d036a37617554668b5ef2eb9777682e3af20b6401ee87cfbc5"},
]
django-reversion-rest-framework = [
    {file = "django-reversion-rest-framework-1.1.2.tar.gz", hash = "sha256:545cf0d77ffed1a0c78af550eacbd4e1990a125f9a5650be31e5a1f747576ded"},
    {file = "django_reversion_rest_framework-1.1.2-py3-none-any.whl", hash = "sha256:7fafde4445b6d15a2a250b2a3017cf36761e0251d372014172a5bbec29b75e13"},
]
django-stubs = [
    {file = "django-stubs-1.12.0.tar.gz", hash = "sha256:ea8b35d0da49f7b2ee99a79125f1943e033431dd114726d6643cc35de619230e"},
    {file = "django_stubs-1.12.0-py3-none-any.whl", hash = "sha256:0dff8ec0ba3abe046450b3d8a29ce9e72629893d2c1ef679189cc2bfdb6d2f64"},
]
django-stubs-ext = [
    {file = "django-stubs-ext-0.7.0.tar.gz", hash = "sha256:4fd8cdbc68d1a421f21bb7e0d9e76d50f6a4b504d350ba786405daf536e90c21"},
    {file = "django_stubs_ext-0.7.0-py3-none-any.whl", hash = "sha256:d729fbc7fe8970a7e26b35956c35b48502516f011d523c0577bdfb02ed956284"},
]
djangorestframework = [
    {file = "djangorestframework-3.14.0-py3-none-any.whl", hash = "sha256:eb63f58c9f218e1a7d064d17a70751f528ed4e1d35547fdade9aaf4cd103fd08"},
    {file = "djangorestframework-3.14.0.tar.gz", hash = "sha256:579a333e6256b09489cbe0a067e66abe55c6595d8926be6b99423786334350c8"},
]
djangorestframework-csv = [
    {file = "djangorestframework-csv-2.0.0.tar.gz", hash = "sha256:641feb000d622cec2113005988c03c9a9ba7ec31e1f422f16b098e2a42f4cc8d"},
]
djangorestframework-gis = [
    {file = "djangorestframework-gis-0.16.tar.gz", hash = "sha256:19a873740bcdac5c963779a1755d0d4acf96c4f5b63915d452f4b866d50f77d7"},
    {file = "djangorestframework_gis-0.16-py2.py3-none-any.whl", hash = "sha256:1a19c9e103b3c34ed5db182cdfbc541905c5560fc4a80f86c8b976c79bdf1e6d"},
]
djangorestframework-stubs = [
    {file = "djangorestframework-stubs-1.7.0.tar.gz", hash = "sha256:6e8a80a0716d8af02aa387dae47f8ef97b6c0efdf159d83a5918d582f8b1ea07"},
    {file = "djangorestframework_stubs-1.7.0-py3-none-any.whl", hash = "sha256:3ac1447fc87f68fe7d8622d4725b5cef820bcc17918f36c7da3f667363fb7a43"},
]
drf-spectacular = [
    {file = "drf-spectacular-0.24.2.tar.gz", hash = "sha256:be32417594080a52f996afd83fd47ea9c2b83cbf13f6d3fbf3de809a0dfa7ead"},
    {file = "drf_spectacular-0.24.2-py3-none-any.whl", hash = "sha256:b276e6f7bda6dfb911e742dab87c6e97bc67da2dafe82d6fd8df7cec6c8b03ec"},
]
exceptiongroup = [
    {file = "exceptiongroup-1.0.4-py3-none-any.whl", hash = "sha256:542adf9dea4055530d6e1279602fa5cb11dab2395fa650b8674eaec35fc4a828"},
    {file = "exceptiongroup-1.0.4.tar.gz", hash = "sha256:bd14967b79cd9bdb54d97323216f8fdf533e278df937aa2a90089e7d6e06e5ec"},
]
factory-boy = [
    {file = "factory_boy-3.2.1-py2.py3-none-any.whl", hash = "sha256:eb02a7dd1b577ef606b75a253b9818e6f9eaf996d94449c9d5ebb124f90dc795"},
    {file = "factory_boy-3.2.1.tar.gz", hash = "sha256:a98d277b0c047c75eb6e4ab8508a7f81fb03d2cb21986f627913546ef7a2a55e"},
]
faker = [
    {file = "Faker-15.3.3-py3-none-any.whl", hash = "sha256:b95b2423ef18d17dcd5977732a0bf0fbbde4937f10dce24ff804581f7f3ca4e9"},
    {file = "Faker-15.3.3.tar.gz", hash = "sha256:20d090e661bbe88a5d801ea5eb3d853564940352120c84c9a14968847aca2893"},
]
flake8 = [
    {file = "flake8-5.0.4-py2.py3-none-any.whl", hash = "sha256:7a1cf6b73744f5806ab95e526f6f0d8c01c66d7bbe349562d22dfca20610b248"},
    {file = "flake8-5.0.4.tar.gz", hash = "sha256:6fbe320aad8d6b95cec8b8e47bc933004678dc63095be98528b7bdd2a9f510db"},
]
flake8-bandit = [
    {file = "flake8_bandit-4.1.1-py3-none-any.whl", hash = "sha256:4c8a53eb48f23d4ef1e59293657181a3c989d0077c9952717e98a0eace43e06d"},
    {file = "flake8_bandit-4.1.1.tar.gz", hash = "sha256:068e09287189cbfd7f986e92605adea2067630b75380c6b5733dab7d87f9a84e"},
]
flake8-bugbear = [
    {file = "flake8-bugbear-22.10.27.tar.gz", hash = "sha256:a6708608965c9e0de5fff13904fed82e0ba21ac929fe4896459226a797e11cd5"},
    {file = "flake8_bugbear-22.10.27-py3-none-any.whl", hash = "sha256:6ad0ab754507319060695e2f2be80e6d8977cfcea082293089a9226276bd825d"},
]
flake8-builtins = [
    {file = "flake8-builtins-1.5.3.tar.gz", hash = "sha256:09998853b2405e98e61d2ff3027c47033adbdc17f9fe44ca58443d876eb00f3b"},
    {file = "flake8_builtins-1.5.3-py2.py3-none-any.whl", hash = "sha256:7706babee43879320376861897e5d1468e396a40b8918ed7bccf70e5f90b8687"},
]
flake8-django = [
    {file = "flake8-django-1.1.5.tar.gz", hash = "sha256:d6c4b2b7eb5e4c3166d546c200bbb3d88667d985a0cfb1c097ccb9a125d6560d"},
    {file = "flake8_django-1.1.5-py3-none-any.whl", hash = "sha256:df77ada19fa7838bf1894d98d92cf5cbe65e20337eb7be21d76781883c237c32"},
]
flake8-docstrings = [
    {file = "flake8-docstrings-1.6.0.tar.gz", hash = "sha256:9fe7c6a306064af8e62a055c2f61e9eb1da55f84bb39caef2b84ce53708ac34b"},
    {file = "flake8_docstrings-1.6.0-py2.py3-none-any.whl", hash = "sha256:99cac583d6c7e32dd28bbfbef120a7c0d1b6dde4adb5a9fd441c4227a6534bde"},
]
flake8-plugin-utils = [
    {file = "flake8-plugin-utils-1.3.2.tar.gz", hash = "sha256:20fa2a8ca2decac50116edb42e6af0a1253ef639ad79941249b840531889c65a"},
    {file = "flake8_plugin_utils-1.3.2-py3-none-any.whl", hash = "sha256:1fe43e3e9acf3a7c0f6b88f5338cad37044d2f156c43cb6b080b5f9da8a76f06"},
]
flake8-pyproject = [
    {file = "flake8_pyproject-1.2.0-py3-none-any.whl", hash = "sha256:0f90aced603bd47b1b60d83fb0b1d127e3d96a53e7a8cc980b4fb96b785be101"},
]
flake8-pytest-style = [
    {file = "flake8-pytest-style-1.6.0.tar.gz", hash = "sha256:c1175713e9e11b78cd1a035ed0bca0d1e41d09c4af329a952750b61d4194ddac"},
    {file = "flake8_pytest_style-1.6.0-py3-none-any.whl", hash = "sha256:5fedb371a950e9fe0e0e6bfc854be7d99151271208f34cd2cc517681ece27780"},
]
freezegun = [
    {file = "freezegun-1.2.2-py3-none-any.whl", hash = "sha256:ea1b963b993cb9ea195adbd893a48d573fda951b0da64f60883d7e988b606c9f"},
    {file = "freezegun-1.2.2.tar.gz", hash = "sha256:cd22d1ba06941384410cd967d8a99d5ae2442f57dfafeff2fda5de8dc5c05446"},
]
geojson = [
    {file = "geojson-1.3.3-py2.py3-none-any.whl", hash = "sha256:53e61df45b130b94ffa849db4c780b9971e742649def2f28afa2b820b83913cf"},
    {file = "geojson-1.3.3.tar.gz", hash = "sha256:97294ef979fc41320073047e3fddeb6bc18a90043e3cd0e2ada007c45b2ba1a0"},
]
gevent = [
    {file = "gevent-21.12.0-cp27-cp27m-macosx_10_14_x86_64.whl", hash = "sha256:2afa3f3ad528155433f6ac8bd64fa5cc303855b97004416ec719a6b1ca179481"},
    {file = "gevent-21.12.0-cp27-cp27m-win32.whl", hash = "sha256:177f93a3a90f46a5009e0841fef561601e5c637ba4332ab8572edd96af650101"},
    {file = "gevent-21.12.0-cp27-cp27m-win_amd64.whl", hash = "sha256:a5ad4ed8afa0a71e1927623589f06a9b5e8b5e77810be3125cb4d93050d3fd1f"},
    {file = "gevent-21.12.0-cp310-cp310-macosx_10_14_x86_64.whl", hash = "sha256:eae3c46f9484eaacd67ffcdf4eaf6ca830f587edd543613b0f5c4eb3c11d052d"},
    {file = "gevent-21.12.0-cp310-cp310-manylinux_2_12_x86_64.manylinux2010_x86_64.whl", hash = "sha256:e1899b921219fc8959ff9afb94dae36be82e0769ed13d330a393594d478a0b3a"},
    {file = "gevent-21.12.0-cp310-cp310-manylinux_2_17_aarch64.manylinux2014_aarch64.whl", hash = "sha256:8c21cb5c9f4e14d75b3fe0b143ec875d7dbd1495fad6d49704b00e57e781ee0f"},
    {file = "gevent-21.12.0-cp310-cp310-musllinux_1_1_x86_64.whl", hash = "sha256:542ae891e2aa217d2cf6d8446538fcd2f3263a40eec123b970b899bac391c47a"},
    {file = "gevent-21.12.0-cp310-cp310-win_amd64.whl", hash = "sha256:0082d8a5d23c35812ce0e716a91ede597f6dd2c5ff508a02a998f73598c59397"},
    {file = "gevent-21.12.0-cp36-cp36m-manylinux_2_12_x86_64.manylinux2010_x86_64.whl", hash = "sha256:da8d2d51a49b2a5beb02ad619ca9ddbef806ef4870ba04e5ac7b8b41a5b61db3"},
    {file = "gevent-21.12.0-cp36-cp36m-manylinux_2_17_aarch64.manylinux2014_aarch64.whl", hash = "sha256:2cfff82f05f14b7f5d9ed53ccb7a609ae8604df522bb05c971bca78ec9d8b2b9"},
    {file = "gevent-21.12.0-cp36-cp36m-musllinux_1_1_x86_64.whl", hash = "sha256:7909780f0cf18a1fc32aafd8c8e130cdd93c6e285b11263f7f2d1a0f3678bc50"},
    {file = "gevent-21.12.0-cp36-cp36m-win32.whl", hash = "sha256:bb5cb8db753469c7a9a0b8a972d2660fe851aa06eee699a1ca42988afb0aaa02"},
    {file = "gevent-21.12.0-cp36-cp36m-win_amd64.whl", hash = "sha256:c43f081cbca41d27fd8fef9c6a32cf83cb979345b20abc07bf68df165cdadb24"},
    {file = "gevent-21.12.0-cp37-cp37m-macosx_10_14_x86_64.whl", hash = "sha256:74fc1ef16b86616cfddcc74f7292642b0f72dde4dd95aebf4c45bb236744be54"},
    {file = "gevent-21.12.0-cp37-cp37m-manylinux_2_12_x86_64.manylinux2010_x86_64.whl", hash = "sha256:cc2fef0f98ee180704cf95ec84f2bc2d86c6c3711bb6b6740d74e0afe708b62c"},
    {file = "gevent-21.12.0-cp37-cp37m-manylinux_2_17_aarch64.manylinux2014_aarch64.whl", hash = "sha256:08b4c17064e28f4eb85604486abc89f442c7407d2aed249cf54544ce5c9baee6"},
    {file = "gevent-21.12.0-cp37-cp37m-musllinux_1_1_x86_64.whl", hash = "sha256:973749bacb7bc4f4181a8fb2a7e0e2ff44038de56d08e856dd54a5ac1d7331b4"},
    {file = "gevent-21.12.0-cp37-cp37m-win32.whl", hash = "sha256:6a02a88723ed3f0fd92cbf1df3c4cd2fbd87d82b0a4bac3e36a8875923115214"},
    {file = "gevent-21.12.0-cp37-cp37m-win_amd64.whl", hash = "sha256:f289fae643a3f1c3b909d6b033e6921b05234a4907e9c9c8c3f1fe403e6ac452"},
    {file = "gevent-21.12.0-cp38-cp38-macosx_10_14_x86_64.whl", hash = "sha256:3baeeccc4791ba3f8db27179dff11855a8f9210ddd754f6c9b48e0d2561c2aea"},
    {file = "gevent-21.12.0-cp38-cp38-manylinux_2_12_x86_64.manylinux2010_x86_64.whl", hash = "sha256:05c5e8a50cd6868dd36536c92fb4468d18090e801bd63611593c0717bab63692"},
    {file = "gevent-21.12.0-cp38-cp38-manylinux_2_17_aarch64.manylinux2014_aarch64.whl", hash = "sha256:9d86438ede1cbe0fde6ef4cc3f72bf2f1ecc9630d8b633ff344a3aeeca272cdd"},
    {file = "gevent-21.12.0-cp38-cp38-musllinux_1_1_x86_64.whl", hash = "sha256:01928770972181ad8866ee37ea3504f1824587b188fcab782ef1619ce7538766"},
    {file = "gevent-21.12.0-cp38-cp38-win32.whl", hash = "sha256:3c012c73e6c61f13c75e3a4869dbe6a2ffa025f103421a6de9c85e627e7477b1"},
    {file = "gevent-21.12.0-cp38-cp38-win_amd64.whl", hash = "sha256:b7709c64afa8bb3000c28bb91ec42c79594a7cb0f322e20427d57f9762366a5b"},
    {file = "gevent-21.12.0-cp39-cp39-macosx_10_14_x86_64.whl", hash = "sha256:ec21f9eaaa6a7b1e62da786132d6788675b314f25f98d9541f1bf00584ed4749"},
    {file = "gevent-21.12.0-cp39-cp39-manylinux_2_12_x86_64.manylinux2010_x86_64.whl", hash = "sha256:22ce1f38fdfe2149ffe8ec2131ca45281791c1e464db34b3b4321ae9d8d2efbb"},
    {file = "gevent-21.12.0-cp39-cp39-manylinux_2_17_aarch64.manylinux2014_aarch64.whl", hash = "sha256:7ccffcf708094564e442ac6fde46f0ae9e40015cb69d995f4b39cc29a7643881"},
    {file = "gevent-21.12.0-cp39-cp39-musllinux_1_1_x86_64.whl", hash = "sha256:24d3550fbaeef5fddd794819c2853bca45a86c3d64a056a2c268d981518220d1"},
    {file = "gevent-21.12.0-cp39-cp39-win32.whl", hash = "sha256:2bcec9f80196c751fdcf389ca9f7141e7b0db960d8465ed79be5e685bfcad682"},
    {file = "gevent-21.12.0-cp39-cp39-win_amd64.whl", hash = "sha256:3dad62f55fad839d498c801e139481348991cee6e1c7706041b5fe096cb6a279"},
    {file = "gevent-21.12.0-pp27-pypy_73-win_amd64.whl", hash = "sha256:9f9652d1e4062d4b5b5a0a49ff679fa890430b5f76969d35dccb2df114c55e0f"},
    {file = "gevent-21.12.0.tar.gz", hash = "sha256:f48b64578c367b91fa793bf8eaaaf4995cb93c8bc45860e473bf868070ad094e"},
]
gitdb = [
    {file = "gitdb-4.0.10-py3-none-any.whl", hash = "sha256:c286cf298426064079ed96a9e4a9d39e7f3e9bf15ba60701e95f5492f28415c7"},
    {file = "gitdb-4.0.10.tar.gz", hash = "sha256:6eb990b69df4e15bad899ea868dc46572c3f75339735663b81de79b06f17eb9a"},
]
gitpython = [
    {file = "GitPython-3.1.29-py3-none-any.whl", hash = "sha256:41eea0deec2deea139b459ac03656f0dd28fc4a3387240ec1d3c259a2c47850f"},
    {file = "GitPython-3.1.29.tar.gz", hash = "sha256:cc36bfc4a3f913e66805a28e84703e419d9c264c1077e537b54f0e1af85dbefd"},
]
greenlet = [
    {file = "greenlet-1.1.3.post0-cp27-cp27m-macosx_10_14_x86_64.whl", hash = "sha256:949c9061b8c6d3e6e439466a9be1e787208dec6246f4ec5fffe9677b4c19fcc3"},
    {file = "greenlet-1.1.3.post0-cp27-cp27m-manylinux1_x86_64.whl", hash = "sha256:d7815e1519a8361c5ea2a7a5864945906f8e386fa1bc26797b4d443ab11a4589"},
    {file = "greenlet-1.1.3.post0-cp27-cp27m-manylinux2010_x86_64.whl", hash = "sha256:9649891ab4153f217f319914455ccf0b86986b55fc0573ce803eb998ad7d6854"},
    {file = "greenlet-1.1.3.post0-cp27-cp27m-win32.whl", hash = "sha256:11fc7692d95cc7a6a8447bb160d98671ab291e0a8ea90572d582d57361360f05"},
    {file = "greenlet-1.1.3.post0-cp27-cp27m-win_amd64.whl", hash = "sha256:05ae7383f968bba4211b1fbfc90158f8e3da86804878442b4fb6c16ccbcaa519"},
    {file = "greenlet-1.1.3.post0-cp27-cp27mu-manylinux1_x86_64.whl", hash = "sha256:ccbe7129a282ec5797df0451ca1802f11578be018a32979131065565da89b392"},
    {file = "greenlet-1.1.3.post0-cp27-cp27mu-manylinux2010_x86_64.whl", hash = "sha256:4a8b58232f5b72973350c2b917ea3df0bebd07c3c82a0a0e34775fc2c1f857e9"},
    {file = "greenlet-1.1.3.post0-cp310-cp310-macosx_10_15_x86_64.whl", hash = "sha256:f6661b58412879a2aa099abb26d3c93e91dedaba55a6394d1fb1512a77e85de9"},
    {file = "greenlet-1.1.3.post0-cp310-cp310-manylinux_2_17_aarch64.manylinux2014_aarch64.whl", hash = "sha256:2c6e942ca9835c0b97814d14f78da453241837419e0d26f7403058e8db3e38f8"},
    {file = "greenlet-1.1.3.post0-cp310-cp310-manylinux_2_17_ppc64le.manylinux2014_ppc64le.whl", hash = "sha256:a812df7282a8fc717eafd487fccc5ba40ea83bb5b13eb3c90c446d88dbdfd2be"},
    {file = "greenlet-1.1.3.post0-cp310-cp310-manylinux_2_17_x86_64.manylinux2014_x86_64.whl", hash = "sha256:83a7a6560df073ec9de2b7cb685b199dfd12519bc0020c62db9d1bb522f989fa"},
    {file = "greenlet-1.1.3.post0-cp310-cp310-musllinux_1_1_aarch64.whl", hash = "sha256:17a69967561269b691747e7f436d75a4def47e5efcbc3c573180fc828e176d80"},
    {file = "greenlet-1.1.3.post0-cp310-cp310-musllinux_1_1_x86_64.whl", hash = "sha256:60839ab4ea7de6139a3be35b77e22e0398c270020050458b3d25db4c7c394df5"},
    {file = "greenlet-1.1.3.post0-cp310-cp310-win_amd64.whl", hash = "sha256:8926a78192b8b73c936f3e87929931455a6a6c6c385448a07b9f7d1072c19ff3"},
    {file = "greenlet-1.1.3.post0-cp311-cp311-macosx_10_15_x86_64.whl", hash = "sha256:c6f90234e4438062d6d09f7d667f79edcc7c5e354ba3a145ff98176f974b8132"},
    {file = "greenlet-1.1.3.post0-cp311-cp311-manylinux_2_17_aarch64.manylinux2014_aarch64.whl", hash = "sha256:814f26b864ed2230d3a7efe0336f5766ad012f94aad6ba43a7c54ca88dd77cba"},
    {file = "greenlet-1.1.3.post0-cp311-cp311-manylinux_2_17_ppc64le.manylinux2014_ppc64le.whl", hash = "sha256:8fda1139d87ce5f7bd80e80e54f9f2c6fe2f47983f1a6f128c47bf310197deb6"},
    {file = "greenlet-1.1.3.post0-cp311-cp311-manylinux_2_17_x86_64.manylinux2014_x86_64.whl", hash = "sha256:c0643250dd0756f4960633f5359884f609a234d4066686754e834073d84e9b51"},
    {file = "greenlet-1.1.3.post0-cp311-cp311-musllinux_1_1_aarch64.whl", hash = "sha256:cb863057bed786f6622982fb8b2c122c68e6e9eddccaa9fa98fd937e45ee6c4f"},
    {file = "greenlet-1.1.3.post0-cp311-cp311-musllinux_1_1_x86_64.whl", hash = "sha256:8c0581077cf2734569f3e500fab09c0ff6a2ab99b1afcacbad09b3c2843ae743"},
    {file = "greenlet-1.1.3.post0-cp35-cp35m-macosx_10_14_x86_64.whl", hash = "sha256:695d0d8b5ae42c800f1763c9fce9d7b94ae3b878919379150ee5ba458a460d57"},
    {file = "greenlet-1.1.3.post0-cp35-cp35m-manylinux1_x86_64.whl", hash = "sha256:5662492df0588a51d5690f6578f3bbbd803e7f8d99a99f3bf6128a401be9c269"},
    {file = "greenlet-1.1.3.post0-cp35-cp35m-manylinux2010_x86_64.whl", hash = "sha256:bffba15cff4802ff493d6edcf20d7f94ab1c2aee7cfc1e1c7627c05f1102eee8"},
    {file = "greenlet-1.1.3.post0-cp35-cp35m-win32.whl", hash = "sha256:7afa706510ab079fd6d039cc6e369d4535a48e202d042c32e2097f030a16450f"},
    {file = "greenlet-1.1.3.post0-cp35-cp35m-win_amd64.whl", hash = "sha256:3a24f3213579dc8459e485e333330a921f579543a5214dbc935bc0763474ece3"},
    {file = "greenlet-1.1.3.post0-cp36-cp36m-macosx_10_14_x86_64.whl", hash = "sha256:64e10f303ea354500c927da5b59c3802196a07468332d292aef9ddaca08d03dd"},
    {file = "greenlet-1.1.3.post0-cp36-cp36m-manylinux1_x86_64.whl", hash = "sha256:eb6ac495dccb1520667cfea50d89e26f9ffb49fa28496dea2b95720d8b45eb54"},
    {file = "greenlet-1.1.3.post0-cp36-cp36m-manylinux2010_x86_64.whl", hash = "sha256:88720794390002b0c8fa29e9602b395093a9a766b229a847e8d88349e418b28a"},
    {file = "greenlet-1.1.3.post0-cp36-cp36m-manylinux_2_17_aarch64.manylinux2014_aarch64.whl", hash = "sha256:39464518a2abe9c505a727af7c0b4efff2cf242aa168be5f0daa47649f4d7ca8"},
    {file = "greenlet-1.1.3.post0-cp36-cp36m-manylinux_2_17_ppc64le.manylinux2014_ppc64le.whl", hash = "sha256:0914f02fcaa8f84f13b2df4a81645d9e82de21ed95633765dd5cc4d3af9d7403"},
    {file = "greenlet-1.1.3.post0-cp36-cp36m-manylinux_2_17_x86_64.manylinux2014_x86_64.whl", hash = "sha256:96656c5f7c95fc02c36d4f6ef32f4e94bb0b6b36e6a002c21c39785a4eec5f5d"},
    {file = "greenlet-1.1.3.post0-cp36-cp36m-musllinux_1_1_aarch64.whl", hash = "sha256:4f74aa0092602da2069df0bc6553919a15169d77bcdab52a21f8c5242898f519"},
    {file = "greenlet-1.1.3.post0-cp36-cp36m-musllinux_1_1_x86_64.whl", hash = "sha256:3aeac044c324c1a4027dca0cde550bd83a0c0fbff7ef2c98df9e718a5086c194"},
    {file = "greenlet-1.1.3.post0-cp36-cp36m-win32.whl", hash = "sha256:fe7c51f8a2ab616cb34bc33d810c887e89117771028e1e3d3b77ca25ddeace04"},
    {file = "greenlet-1.1.3.post0-cp36-cp36m-win_amd64.whl", hash = "sha256:70048d7b2c07c5eadf8393e6398595591df5f59a2f26abc2f81abca09610492f"},
    {file = "greenlet-1.1.3.post0-cp37-cp37m-macosx_10_15_x86_64.whl", hash = "sha256:66aa4e9a726b70bcbfcc446b7ba89c8cec40f405e51422c39f42dfa206a96a05"},
    {file = "greenlet-1.1.3.post0-cp37-cp37m-manylinux1_x86_64.whl", hash = "sha256:025b8de2273d2809f027d347aa2541651d2e15d593bbce0d5f502ca438c54136"},
    {file = "greenlet-1.1.3.post0-cp37-cp37m-manylinux2010_x86_64.whl", hash = "sha256:82a38d7d2077128a017094aff334e67e26194f46bd709f9dcdacbf3835d47ef5"},
    {file = "greenlet-1.1.3.post0-cp37-cp37m-manylinux_2_17_aarch64.manylinux2014_aarch64.whl", hash = "sha256:f7d20c3267385236b4ce54575cc8e9f43e7673fc761b069c820097092e318e3b"},
    {file = "greenlet-1.1.3.post0-cp37-cp37m-manylinux_2_17_ppc64le.manylinux2014_ppc64le.whl", hash = "sha256:c8ece5d1a99a2adcb38f69af2f07d96fb615415d32820108cd340361f590d128"},
    {file = "greenlet-1.1.3.post0-cp37-cp37m-manylinux_2_17_x86_64.manylinux2014_x86_64.whl", hash = "sha256:2794eef1b04b5ba8948c72cc606aab62ac4b0c538b14806d9c0d88afd0576d6b"},
    {file = "greenlet-1.1.3.post0-cp37-cp37m-musllinux_1_1_aarch64.whl", hash = "sha256:a8d24eb5cb67996fb84633fdc96dbc04f2d8b12bfcb20ab3222d6be271616b67"},
    {file = "greenlet-1.1.3.post0-cp37-cp37m-musllinux_1_1_x86_64.whl", hash = "sha256:0120a879aa2b1ac5118bce959ea2492ba18783f65ea15821680a256dfad04754"},
    {file = "greenlet-1.1.3.post0-cp37-cp37m-win32.whl", hash = "sha256:bef49c07fcb411c942da6ee7d7ea37430f830c482bf6e4b72d92fd506dd3a427"},
    {file = "greenlet-1.1.3.post0-cp37-cp37m-win_amd64.whl", hash = "sha256:62723e7eb85fa52e536e516ee2ac91433c7bb60d51099293671815ff49ed1c21"},
    {file = "greenlet-1.1.3.post0-cp38-cp38-macosx_10_15_x86_64.whl", hash = "sha256:d25cdedd72aa2271b984af54294e9527306966ec18963fd032cc851a725ddc1b"},
    {file = "greenlet-1.1.3.post0-cp38-cp38-manylinux1_x86_64.whl", hash = "sha256:924df1e7e5db27d19b1359dc7d052a917529c95ba5b8b62f4af611176da7c8ad"},
    {file = "greenlet-1.1.3.post0-cp38-cp38-manylinux2010_x86_64.whl", hash = "sha256:ec615d2912b9ad807afd3be80bf32711c0ff9c2b00aa004a45fd5d5dde7853d9"},
    {file = "greenlet-1.1.3.post0-cp38-cp38-manylinux_2_17_aarch64.manylinux2014_aarch64.whl", hash = "sha256:0971d37ae0eaf42344e8610d340aa0ad3d06cd2eee381891a10fe771879791f9"},
    {file = "greenlet-1.1.3.post0-cp38-cp38-manylinux_2_17_ppc64le.manylinux2014_ppc64le.whl", hash = "sha256:325f272eb997916b4a3fc1fea7313a8adb760934c2140ce13a2117e1b0a8095d"},
    {file = "greenlet-1.1.3.post0-cp38-cp38-manylinux_2_17_x86_64.manylinux2014_x86_64.whl", hash = "sha256:d75afcbb214d429dacdf75e03a1d6d6c5bd1fa9c35e360df8ea5b6270fb2211c"},
    {file = "greenlet-1.1.3.post0-cp38-cp38-musllinux_1_1_aarch64.whl", hash = "sha256:5c2d21c2b768d8c86ad935e404cc78c30d53dea009609c3ef3a9d49970c864b5"},
    {file = "greenlet-1.1.3.post0-cp38-cp38-musllinux_1_1_x86_64.whl", hash = "sha256:467b73ce5dcd89e381292fb4314aede9b12906c18fab903f995b86034d96d5c8"},
    {file = "greenlet-1.1.3.post0-cp38-cp38-win32.whl", hash = "sha256:8149a6865b14c33be7ae760bcdb73548bb01e8e47ae15e013bf7ef9290ca309a"},
    {file = "greenlet-1.1.3.post0-cp38-cp38-win_amd64.whl", hash = "sha256:104f29dd822be678ef6b16bf0035dcd43206a8a48668a6cae4d2fe9c7a7abdeb"},
    {file = "greenlet-1.1.3.post0-cp39-cp39-macosx_10_15_x86_64.whl", hash = "sha256:c8c9301e3274276d3d20ab6335aa7c5d9e5da2009cccb01127bddb5c951f8870"},
    {file = "greenlet-1.1.3.post0-cp39-cp39-manylinux1_x86_64.whl", hash = "sha256:8415239c68b2ec9de10a5adf1130ee9cb0ebd3e19573c55ba160ff0ca809e012"},
    {file = "greenlet-1.1.3.post0-cp39-cp39-manylinux2010_x86_64.whl", hash = "sha256:3c22998bfef3fcc1b15694818fc9b1b87c6cc8398198b96b6d355a7bcb8c934e"},
    {file = "greenlet-1.1.3.post0-cp39-cp39-manylinux_2_17_aarch64.manylinux2014_aarch64.whl", hash = "sha256:0aa1845944e62f358d63fcc911ad3b415f585612946b8edc824825929b40e59e"},
    {file = "greenlet-1.1.3.post0-cp39-cp39-manylinux_2_17_ppc64le.manylinux2014_ppc64le.whl", hash = "sha256:890f633dc8cb307761ec566bc0b4e350a93ddd77dc172839be122be12bae3e10"},
    {file = "greenlet-1.1.3.post0-cp39-cp39-manylinux_2_17_x86_64.manylinux2014_x86_64.whl", hash = "sha256:7cf37343e43404699d58808e51f347f57efd3010cc7cee134cdb9141bd1ad9ea"},
    {file = "greenlet-1.1.3.post0-cp39-cp39-musllinux_1_1_aarch64.whl", hash = "sha256:5edf75e7fcfa9725064ae0d8407c849456553a181ebefedb7606bac19aa1478b"},
    {file = "greenlet-1.1.3.post0-cp39-cp39-musllinux_1_1_x86_64.whl", hash = "sha256:0a954002064ee919b444b19c1185e8cce307a1f20600f47d6f4b6d336972c809"},
    {file = "greenlet-1.1.3.post0-cp39-cp39-win32.whl", hash = "sha256:2ccdc818cc106cc238ff7eba0d71b9c77be868fdca31d6c3b1347a54c9b187b2"},
    {file = "greenlet-1.1.3.post0-cp39-cp39-win_amd64.whl", hash = "sha256:91a84faf718e6f8b888ca63d0b2d6d185c8e2a198d2a7322d75c303e7097c8b7"},
    {file = "greenlet-1.1.3.post0.tar.gz", hash = "sha256:f5e09dc5c6e1796969fd4b775ea1417d70e49a5df29aaa8e5d10675d9e11872c"},
]
gunicorn = [
    {file = "gunicorn-19.9.0-py2.py3-none-any.whl", hash = "sha256:aa8e0b40b4157b36a5df5e599f45c9c76d6af43845ba3b3b0efe2c70473c2471"},
    {file = "gunicorn-19.9.0.tar.gz", hash = "sha256:fa2662097c66f920f53f70621c6c58ca4a3c4d3434205e608e121b5b3b71f4f3"},
]
idna = [
    {file = "idna-3.4-py3-none-any.whl", hash = "sha256:90b77e79eaa3eba6de819a0c442c0b4ceefc341a7a2ab77d7562bf49f425c5c2"},
    {file = "idna-3.4.tar.gz", hash = "sha256:814f528e8dead7d329833b91c5faa87d60bf71824cd12a7530b5526063d02cb4"},
]
inflection = [
    {file = "inflection-0.5.1-py2.py3-none-any.whl", hash = "sha256:f38b2b640938a4f35ade69ac3d053042959b62a0f1076a5bbaa1b9526605a8a2"},
    {file = "inflection-0.5.1.tar.gz", hash = "sha256:1a29730d366e996aaacffb2f1f1cb9593dc38e2ddd30c91250c6dde09ea9b417"},
]
iniconfig = [
    {file = "iniconfig-1.1.1-py2.py3-none-any.whl", hash = "sha256:011e24c64b7f47f6ebd835bb12a743f2fbe9a26d4cecaa7f53bc4f35ee9da8b3"},
    {file = "iniconfig-1.1.1.tar.gz", hash = "sha256:bc3af051d7d14b2ee5ef9969666def0cd1a000e121eaea580d4a313df4b37f32"},
]
itypes = [
    {file = "itypes-1.2.0-py2.py3-none-any.whl", hash = "sha256:03da6872ca89d29aef62773672b2d408f490f80db48b23079a4b194c86dd04c6"},
    {file = "itypes-1.2.0.tar.gz", hash = "sha256:af886f129dea4a2a1e3d36595a2d139589e4dd287f5cab0b40e799ee81570ff1"},
]
jinja2 = [
    {file = "Jinja2-3.1.2-py3-none-any.whl", hash = "sha256:6088930bfe239f0e6710546ab9c19c9ef35e29792895fed6e6e31a023a182a61"},
    {file = "Jinja2-3.1.2.tar.gz", hash = "sha256:31351a702a408a9e7595a8fc6150fc3f43bb6bf7e319770cbc0db9df9437e852"},
]
jsonschema = [
    {file = "jsonschema-4.17.1-py3-none-any.whl", hash = "sha256:410ef23dcdbca4eaedc08b850079179883c2ed09378bd1f760d4af4aacfa28d7"},
    {file = "jsonschema-4.17.1.tar.gz", hash = "sha256:05b2d22c83640cde0b7e0aa329ca7754fbd98ea66ad8ae24aa61328dfe057fa3"},
]
lxml = [
    {file = "lxml-4.9.1-cp27-cp27m-macosx_10_15_x86_64.whl", hash = "sha256:98cafc618614d72b02185ac583c6f7796202062c41d2eeecdf07820bad3295ed"},
    {file = "lxml-4.9.1-cp27-cp27m-manylinux_2_5_i686.manylinux1_i686.whl", hash = "sha256:c62e8dd9754b7debda0c5ba59d34509c4688f853588d75b53c3791983faa96fc"},
    {file = "lxml-4.9.1-cp27-cp27m-manylinux_2_5_x86_64.manylinux1_x86_64.whl", hash = "sha256:21fb3d24ab430fc538a96e9fbb9b150029914805d551deeac7d7822f64631dfc"},
    {file = "lxml-4.9.1-cp27-cp27m-win32.whl", hash = "sha256:86e92728ef3fc842c50a5cb1d5ba2bc66db7da08a7af53fb3da79e202d1b2cd3"},
    {file = "lxml-4.9.1-cp27-cp27m-win_amd64.whl", hash = "sha256:4cfbe42c686f33944e12f45a27d25a492cc0e43e1dc1da5d6a87cbcaf2e95627"},
    {file = "lxml-4.9.1-cp27-cp27mu-manylinux_2_5_i686.manylinux1_i686.whl", hash = "sha256:dad7b164905d3e534883281c050180afcf1e230c3d4a54e8038aa5cfcf312b84"},
    {file = "lxml-4.9.1-cp27-cp27mu-manylinux_2_5_x86_64.manylinux1_x86_64.whl", hash = "sha256:a614e4afed58c14254e67862456d212c4dcceebab2eaa44d627c2ca04bf86837"},
    {file = "lxml-4.9.1-cp310-cp310-manylinux_2_12_i686.manylinux2010_i686.manylinux_2_24_i686.whl", hash = "sha256:f9ced82717c7ec65a67667bb05865ffe38af0e835cdd78728f1209c8fffe0cad"},
    {file = "lxml-4.9.1-cp310-cp310-manylinux_2_17_aarch64.manylinux2014_aarch64.manylinux_2_24_aarch64.whl", hash = "sha256:d9fc0bf3ff86c17348dfc5d322f627d78273eba545db865c3cd14b3f19e57fa5"},
    {file = "lxml-4.9.1-cp310-cp310-manylinux_2_17_x86_64.manylinux2014_x86_64.manylinux_2_24_x86_64.whl", hash = "sha256:e5f66bdf0976ec667fc4594d2812a00b07ed14d1b44259d19a41ae3fff99f2b8"},
    {file = "lxml-4.9.1-cp310-cp310-musllinux_1_1_aarch64.whl", hash = "sha256:fe17d10b97fdf58155f858606bddb4e037b805a60ae023c009f760d8361a4eb8"},
    {file = "lxml-4.9.1-cp310-cp310-musllinux_1_1_x86_64.whl", hash = "sha256:8caf4d16b31961e964c62194ea3e26a0e9561cdf72eecb1781458b67ec83423d"},
    {file = "lxml-4.9.1-cp310-cp310-win32.whl", hash = "sha256:4780677767dd52b99f0af1f123bc2c22873d30b474aa0e2fc3fe5e02217687c7"},
    {file = "lxml-4.9.1-cp310-cp310-win_amd64.whl", hash = "sha256:b122a188cd292c4d2fcd78d04f863b789ef43aa129b233d7c9004de08693728b"},
    {file = "lxml-4.9.1-cp311-cp311-manylinux_2_12_i686.manylinux2010_i686.manylinux_2_24_i686.whl", hash = "sha256:be9eb06489bc975c38706902cbc6888f39e946b81383abc2838d186f0e8b6a9d"},
    {file = "lxml-4.9.1-cp311-cp311-manylinux_2_17_x86_64.manylinux2014_x86_64.manylinux_2_24_x86_64.whl", hash = "sha256:f1be258c4d3dc609e654a1dc59d37b17d7fef05df912c01fc2e15eb43a9735f3"},
    {file = "lxml-4.9.1-cp311-cp311-musllinux_1_1_x86_64.whl", hash = "sha256:927a9dd016d6033bc12e0bf5dee1dde140235fc8d0d51099353c76081c03dc29"},
    {file = "lxml-4.9.1-cp35-cp35m-manylinux_2_5_i686.manylinux1_i686.whl", hash = "sha256:9232b09f5efee6a495a99ae6824881940d6447debe272ea400c02e3b68aad85d"},
    {file = "lxml-4.9.1-cp35-cp35m-manylinux_2_5_x86_64.manylinux1_x86_64.whl", hash = "sha256:04da965dfebb5dac2619cb90fcf93efdb35b3c6994fea58a157a834f2f94b318"},
    {file = "lxml-4.9.1-cp35-cp35m-win32.whl", hash = "sha256:4d5bae0a37af799207140652a700f21a85946f107a199bcb06720b13a4f1f0b7"},
    {file = "lxml-4.9.1-cp35-cp35m-win_amd64.whl", hash = "sha256:4878e667ebabe9b65e785ac8da4d48886fe81193a84bbe49f12acff8f7a383a4"},
    {file = "lxml-4.9.1-cp36-cp36m-macosx_10_15_x86_64.whl", hash = "sha256:1355755b62c28950f9ce123c7a41460ed9743c699905cbe664a5bcc5c9c7c7fb"},
    {file = "lxml-4.9.1-cp36-cp36m-manylinux_2_12_i686.manylinux2010_i686.manylinux_2_24_i686.whl", hash = "sha256:bcaa1c495ce623966d9fc8a187da80082334236a2a1c7e141763ffaf7a405067"},
    {file = "lxml-4.9.1-cp36-cp36m-manylinux_2_17_aarch64.manylinux2014_aarch64.whl", hash = "sha256:6eafc048ea3f1b3c136c71a86db393be36b5b3d9c87b1c25204e7d397cee9536"},
    {file = "lxml-4.9.1-cp36-cp36m-manylinux_2_17_x86_64.manylinux2014_x86_64.manylinux_2_24_x86_64.whl", hash = "sha256:13c90064b224e10c14dcdf8086688d3f0e612db53766e7478d7754703295c7c8"},
    {file = "lxml-4.9.1-cp36-cp36m-manylinux_2_5_i686.manylinux1_i686.whl", hash = "sha256:206a51077773c6c5d2ce1991327cda719063a47adc02bd703c56a662cdb6c58b"},
    {file = "lxml-4.9.1-cp36-cp36m-manylinux_2_5_x86_64.manylinux1_x86_64.whl", hash = "sha256:e8f0c9d65da595cfe91713bc1222af9ecabd37971762cb830dea2fc3b3bb2acf"},
    {file = "lxml-4.9.1-cp36-cp36m-musllinux_1_1_aarch64.whl", hash = "sha256:8f0a4d179c9a941eb80c3a63cdb495e539e064f8054230844dcf2fcb812b71d3"},
    {file = "lxml-4.9.1-cp36-cp36m-musllinux_1_1_x86_64.whl", hash = "sha256:830c88747dce8a3e7525defa68afd742b4580df6aa2fdd6f0855481e3994d391"},
    {file = "lxml-4.9.1-cp36-cp36m-win32.whl", hash = "sha256:1e1cf47774373777936c5aabad489fef7b1c087dcd1f426b621fda9dcc12994e"},
    {file = "lxml-4.9.1-cp36-cp36m-win_amd64.whl", hash = "sha256:5974895115737a74a00b321e339b9c3f45c20275d226398ae79ac008d908bff7"},
    {file = "lxml-4.9.1-cp37-cp37m-macosx_10_15_x86_64.whl", hash = "sha256:1423631e3d51008871299525b541413c9b6c6423593e89f9c4cfbe8460afc0a2"},
    {file = "lxml-4.9.1-cp37-cp37m-manylinux_2_12_i686.manylinux2010_i686.manylinux_2_24_i686.whl", hash = "sha256:2aaf6a0a6465d39b5ca69688fce82d20088c1838534982996ec46633dc7ad6cc"},
    {file = "lxml-4.9.1-cp37-cp37m-manylinux_2_17_aarch64.manylinux2014_aarch64.manylinux_2_24_aarch64.whl", hash = "sha256:9f36de4cd0c262dd9927886cc2305aa3f2210db437aa4fed3fb4940b8bf4592c"},
    {file = "lxml-4.9.1-cp37-cp37m-manylinux_2_17_x86_64.manylinux2014_x86_64.manylinux_2_24_x86_64.whl", hash = "sha256:ae06c1e4bc60ee076292e582a7512f304abdf6c70db59b56745cca1684f875a4"},
    {file = "lxml-4.9.1-cp37-cp37m-manylinux_2_5_i686.manylinux1_i686.whl", hash = "sha256:57e4d637258703d14171b54203fd6822fda218c6c2658a7d30816b10995f29f3"},
    {file = "lxml-4.9.1-cp37-cp37m-manylinux_2_5_x86_64.manylinux1_x86_64.whl", hash = "sha256:6d279033bf614953c3fc4a0aa9ac33a21e8044ca72d4fa8b9273fe75359d5cca"},
    {file = "lxml-4.9.1-cp37-cp37m-musllinux_1_1_aarch64.whl", hash = "sha256:a60f90bba4c37962cbf210f0188ecca87daafdf60271f4c6948606e4dabf8785"},
    {file = "lxml-4.9.1-cp37-cp37m-musllinux_1_1_x86_64.whl", hash = "sha256:6ca2264f341dd81e41f3fffecec6e446aa2121e0b8d026fb5130e02de1402785"},
    {file = "lxml-4.9.1-cp37-cp37m-win32.whl", hash = "sha256:27e590352c76156f50f538dbcebd1925317a0f70540f7dc8c97d2931c595783a"},
    {file = "lxml-4.9.1-cp37-cp37m-win_amd64.whl", hash = "sha256:eea5d6443b093e1545ad0210e6cf27f920482bfcf5c77cdc8596aec73523bb7e"},
    {file = "lxml-4.9.1-cp38-cp38-macosx_10_15_x86_64.whl", hash = "sha256:f05251bbc2145349b8d0b77c0d4e5f3b228418807b1ee27cefb11f69ed3d233b"},
    {file = "lxml-4.9.1-cp38-cp38-manylinux_2_12_i686.manylinux2010_i686.manylinux_2_24_i686.whl", hash = "sha256:487c8e61d7acc50b8be82bda8c8d21d20e133c3cbf41bd8ad7eb1aaeb3f07c97"},
    {file = "lxml-4.9.1-cp38-cp38-manylinux_2_17_aarch64.manylinux2014_aarch64.manylinux_2_24_aarch64.whl", hash = "sha256:8d1a92d8e90b286d491e5626af53afef2ba04da33e82e30744795c71880eaa21"},
    {file = "lxml-4.9.1-cp38-cp38-manylinux_2_17_x86_64.manylinux2014_x86_64.manylinux_2_24_x86_64.whl", hash = "sha256:b570da8cd0012f4af9fa76a5635cd31f707473e65a5a335b186069d5c7121ff2"},
    {file = "lxml-4.9.1-cp38-cp38-manylinux_2_5_i686.manylinux1_i686.whl", hash = "sha256:5ef87fca280fb15342726bd5f980f6faf8b84a5287fcc2d4962ea8af88b35130"},
    {file = "lxml-4.9.1-cp38-cp38-manylinux_2_5_x86_64.manylinux1_x86_64.whl", hash = "sha256:93e414e3206779ef41e5ff2448067213febf260ba747fc65389a3ddaa3fb8715"},
    {file = "lxml-4.9.1-cp38-cp38-musllinux_1_1_aarch64.whl", hash = "sha256:6653071f4f9bac46fbc30f3c7838b0e9063ee335908c5d61fb7a4a86c8fd2036"},
    {file = "lxml-4.9.1-cp38-cp38-musllinux_1_1_x86_64.whl", hash = "sha256:32a73c53783becdb7eaf75a2a1525ea8e49379fb7248c3eeefb9412123536387"},
    {file = "lxml-4.9.1-cp38-cp38-win32.whl", hash = "sha256:1a7c59c6ffd6ef5db362b798f350e24ab2cfa5700d53ac6681918f314a4d3b94"},
    {file = "lxml-4.9.1-cp38-cp38-win_amd64.whl", hash = "sha256:1436cf0063bba7888e43f1ba8d58824f085410ea2025befe81150aceb123e345"},
    {file = "lxml-4.9.1-cp39-cp39-macosx_10_15_x86_64.whl", hash = "sha256:4beea0f31491bc086991b97517b9683e5cfb369205dac0148ef685ac12a20a67"},
    {file = "lxml-4.9.1-cp39-cp39-manylinux_2_12_i686.manylinux2010_i686.manylinux_2_24_i686.whl", hash = "sha256:41fb58868b816c202e8881fd0f179a4644ce6e7cbbb248ef0283a34b73ec73bb"},
    {file = "lxml-4.9.1-cp39-cp39-manylinux_2_17_aarch64.manylinux2014_aarch64.manylinux_2_24_aarch64.whl", hash = "sha256:bd34f6d1810d9354dc7e35158aa6cc33456be7706df4420819af6ed966e85448"},
    {file = "lxml-4.9.1-cp39-cp39-manylinux_2_17_x86_64.manylinux2014_x86_64.manylinux_2_24_x86_64.whl", hash = "sha256:edffbe3c510d8f4bf8640e02ca019e48a9b72357318383ca60e3330c23aaffc7"},
    {file = "lxml-4.9.1-cp39-cp39-manylinux_2_5_i686.manylinux1_i686.whl", hash = "sha256:6d949f53ad4fc7cf02c44d6678e7ff05ec5f5552b235b9e136bd52e9bf730b91"},
    {file = "lxml-4.9.1-cp39-cp39-manylinux_2_5_x86_64.manylinux1_x86_64.whl", hash = "sha256:079b68f197c796e42aa80b1f739f058dcee796dc725cc9a1be0cdb08fc45b000"},
    {file = "lxml-4.9.1-cp39-cp39-musllinux_1_1_aarch64.whl", hash = "sha256:9c3a88d20e4fe4a2a4a84bf439a5ac9c9aba400b85244c63a1ab7088f85d9d25"},
    {file = "lxml-4.9.1-cp39-cp39-musllinux_1_1_x86_64.whl", hash = "sha256:4e285b5f2bf321fc0857b491b5028c5f276ec0c873b985d58d7748ece1d770dd"},
    {file = "lxml-4.9.1-cp39-cp39-win32.whl", hash = "sha256:ef72013e20dd5ba86a8ae1aed7f56f31d3374189aa8b433e7b12ad182c0d2dfb"},
    {file = "lxml-4.9.1-cp39-cp39-win_amd64.whl", hash = "sha256:10d2017f9150248563bb579cd0d07c61c58da85c922b780060dcc9a3aa9f432d"},
    {file = "lxml-4.9.1-pp37-pypy37_pp73-macosx_10_15_x86_64.whl", hash = "sha256:0538747a9d7827ce3e16a8fdd201a99e661c7dee3c96c885d8ecba3c35d1032c"},
    {file = "lxml-4.9.1-pp37-pypy37_pp73-manylinux_2_12_i686.manylinux2010_i686.manylinux_2_24_i686.whl", hash = "sha256:0645e934e940107e2fdbe7c5b6fb8ec6232444260752598bc4d09511bd056c0b"},
    {file = "lxml-4.9.1-pp37-pypy37_pp73-manylinux_2_17_x86_64.manylinux2014_x86_64.manylinux_2_24_x86_64.whl", hash = "sha256:6daa662aba22ef3258934105be2dd9afa5bb45748f4f702a3b39a5bf53a1f4dc"},
    {file = "lxml-4.9.1-pp38-pypy38_pp73-macosx_10_15_x86_64.whl", hash = "sha256:603a464c2e67d8a546ddaa206d98e3246e5db05594b97db844c2f0a1af37cf5b"},
    {file = "lxml-4.9.1-pp38-pypy38_pp73-manylinux_2_12_i686.manylinux2010_i686.manylinux_2_24_i686.whl", hash = "sha256:c4b2e0559b68455c085fb0f6178e9752c4be3bba104d6e881eb5573b399d1eb2"},
    {file = "lxml-4.9.1-pp38-pypy38_pp73-manylinux_2_17_x86_64.manylinux2014_x86_64.manylinux_2_24_x86_64.whl", hash = "sha256:0f3f0059891d3254c7b5fb935330d6db38d6519ecd238ca4fce93c234b4a0f73"},
    {file = "lxml-4.9.1-pp39-pypy39_pp73-manylinux_2_12_i686.manylinux2010_i686.manylinux_2_24_i686.whl", hash = "sha256:c852b1530083a620cb0de5f3cd6826f19862bafeaf77586f1aef326e49d95f0c"},
    {file = "lxml-4.9.1-pp39-pypy39_pp73-manylinux_2_17_x86_64.manylinux2014_x86_64.manylinux_2_24_x86_64.whl", hash = "sha256:287605bede6bd36e930577c5925fcea17cb30453d96a7b4c63c14a257118dbb9"},
    {file = "lxml-4.9.1.tar.gz", hash = "sha256:fe749b052bb7233fe5d072fcb549221a8cb1a16725c47c37e42b0b9cb3ff2c3f"},
]
markupsafe = [
    {file = "MarkupSafe-2.1.1-cp310-cp310-macosx_10_9_universal2.whl", hash = "sha256:86b1f75c4e7c2ac2ccdaec2b9022845dbb81880ca318bb7a0a01fbf7813e3812"},
    {file = "MarkupSafe-2.1.1-cp310-cp310-macosx_10_9_x86_64.whl", hash = "sha256:f121a1420d4e173a5d96e47e9a0c0dcff965afdf1626d28de1460815f7c4ee7a"},
    {file = "MarkupSafe-2.1.1-cp310-cp310-manylinux_2_17_aarch64.manylinux2014_aarch64.whl", hash = "sha256:a49907dd8420c5685cfa064a1335b6754b74541bbb3706c259c02ed65b644b3e"},
    {file = "MarkupSafe-2.1.1-cp310-cp310-manylinux_2_17_x86_64.manylinux2014_x86_64.whl", hash = "sha256:10c1bfff05d95783da83491be968e8fe789263689c02724e0c691933c52994f5"},
    {file = "MarkupSafe-2.1.1-cp310-cp310-manylinux_2_5_i686.manylinux1_i686.manylinux_2_17_i686.manylinux2014_i686.whl", hash = "sha256:b7bd98b796e2b6553da7225aeb61f447f80a1ca64f41d83612e6139ca5213aa4"},
    {file = "MarkupSafe-2.1.1-cp310-cp310-musllinux_1_1_aarch64.whl", hash = "sha256:b09bf97215625a311f669476f44b8b318b075847b49316d3e28c08e41a7a573f"},
    {file = "MarkupSafe-2.1.1-cp310-cp310-musllinux_1_1_i686.whl", hash = "sha256:694deca8d702d5db21ec83983ce0bb4b26a578e71fbdbd4fdcd387daa90e4d5e"},
    {file = "MarkupSafe-2.1.1-cp310-cp310-musllinux_1_1_x86_64.whl", hash = "sha256:efc1913fd2ca4f334418481c7e595c00aad186563bbc1ec76067848c7ca0a933"},
    {file = "MarkupSafe-2.1.1-cp310-cp310-win32.whl", hash = "sha256:4a33dea2b688b3190ee12bd7cfa29d39c9ed176bda40bfa11099a3ce5d3a7ac6"},
    {file = "MarkupSafe-2.1.1-cp310-cp310-win_amd64.whl", hash = "sha256:dda30ba7e87fbbb7eab1ec9f58678558fd9a6b8b853530e176eabd064da81417"},
    {file = "MarkupSafe-2.1.1-cp37-cp37m-macosx_10_9_x86_64.whl", hash = "sha256:671cd1187ed5e62818414afe79ed29da836dde67166a9fac6d435873c44fdd02"},
    {file = "MarkupSafe-2.1.1-cp37-cp37m-manylinux_2_17_aarch64.manylinux2014_aarch64.whl", hash = "sha256:3799351e2336dc91ea70b034983ee71cf2f9533cdff7c14c90ea126bfd95d65a"},
    {file = "MarkupSafe-2.1.1-cp37-cp37m-manylinux_2_17_x86_64.manylinux2014_x86_64.whl", hash = "sha256:e72591e9ecd94d7feb70c1cbd7be7b3ebea3f548870aa91e2732960fa4d57a37"},
    {file = "MarkupSafe-2.1.1-cp37-cp37m-manylinux_2_5_i686.manylinux1_i686.manylinux_2_17_i686.manylinux2014_i686.whl", hash = "sha256:6fbf47b5d3728c6aea2abb0589b5d30459e369baa772e0f37a0320185e87c980"},
    {file = "MarkupSafe-2.1.1-cp37-cp37m-musllinux_1_1_aarch64.whl", hash = "sha256:d5ee4f386140395a2c818d149221149c54849dfcfcb9f1debfe07a8b8bd63f9a"},
    {file = "MarkupSafe-2.1.1-cp37-cp37m-musllinux_1_1_i686.whl", hash = "sha256:bcb3ed405ed3222f9904899563d6fc492ff75cce56cba05e32eff40e6acbeaa3"},
    {file = "MarkupSafe-2.1.1-cp37-cp37m-musllinux_1_1_x86_64.whl", hash = "sha256:e1c0b87e09fa55a220f058d1d49d3fb8df88fbfab58558f1198e08c1e1de842a"},
    {file = "MarkupSafe-2.1.1-cp37-cp37m-win32.whl", hash = "sha256:8dc1c72a69aa7e082593c4a203dcf94ddb74bb5c8a731e4e1eb68d031e8498ff"},
    {file = "MarkupSafe-2.1.1-cp37-cp37m-win_amd64.whl", hash = "sha256:97a68e6ada378df82bc9f16b800ab77cbf4b2fada0081794318520138c088e4a"},
    {file = "MarkupSafe-2.1.1-cp38-cp38-macosx_10_9_universal2.whl", hash = "sha256:e8c843bbcda3a2f1e3c2ab25913c80a3c5376cd00c6e8c4a86a89a28c8dc5452"},
    {file = "MarkupSafe-2.1.1-cp38-cp38-macosx_10_9_x86_64.whl", hash = "sha256:0212a68688482dc52b2d45013df70d169f542b7394fc744c02a57374a4207003"},
    {file = "MarkupSafe-2.1.1-cp38-cp38-manylinux_2_17_aarch64.manylinux2014_aarch64.whl", hash = "sha256:8e576a51ad59e4bfaac456023a78f6b5e6e7651dcd383bcc3e18d06f9b55d6d1"},
    {file = "MarkupSafe-2.1.1-cp38-cp38-manylinux_2_17_x86_64.manylinux2014_x86_64.whl", hash = "sha256:4b9fe39a2ccc108a4accc2676e77da025ce383c108593d65cc909add5c3bd601"},
    {file = "MarkupSafe-2.1.1-cp38-cp38-manylinux_2_5_i686.manylinux1_i686.manylinux_2_17_i686.manylinux2014_i686.whl", hash = "sha256:96e37a3dc86e80bf81758c152fe66dbf60ed5eca3d26305edf01892257049925"},
    {file = "MarkupSafe-2.1.1-cp38-cp38-musllinux_1_1_aarch64.whl", hash = "sha256:6d0072fea50feec76a4c418096652f2c3238eaa014b2f94aeb1d56a66b41403f"},
    {file = "MarkupSafe-2.1.1-cp38-cp38-musllinux_1_1_i686.whl", hash = "sha256:089cf3dbf0cd6c100f02945abeb18484bd1ee57a079aefd52cffd17fba910b88"},
    {file = "MarkupSafe-2.1.1-cp38-cp38-musllinux_1_1_x86_64.whl", hash = "sha256:6a074d34ee7a5ce3effbc526b7083ec9731bb3cbf921bbe1d3005d4d2bdb3a63"},
    {file = "MarkupSafe-2.1.1-cp38-cp38-win32.whl", hash = "sha256:421be9fbf0ffe9ffd7a378aafebbf6f4602d564d34be190fc19a193232fd12b1"},
    {file = "MarkupSafe-2.1.1-cp38-cp38-win_amd64.whl", hash = "sha256:fc7b548b17d238737688817ab67deebb30e8073c95749d55538ed473130ec0c7"},
    {file = "MarkupSafe-2.1.1-cp39-cp39-macosx_10_9_universal2.whl", hash = "sha256:e04e26803c9c3851c931eac40c695602c6295b8d432cbe78609649ad9bd2da8a"},
    {file = "MarkupSafe-2.1.1-cp39-cp39-macosx_10_9_x86_64.whl", hash = "sha256:b87db4360013327109564f0e591bd2a3b318547bcef31b468a92ee504d07ae4f"},
    {file = "MarkupSafe-2.1.1-cp39-cp39-manylinux_2_17_aarch64.manylinux2014_aarch64.whl", hash = "sha256:99a2a507ed3ac881b975a2976d59f38c19386d128e7a9a18b7df6fff1fd4c1d6"},
    {file = "MarkupSafe-2.1.1-cp39-cp39-manylinux_2_17_x86_64.manylinux2014_x86_64.whl", hash = "sha256:56442863ed2b06d19c37f94d999035e15ee982988920e12a5b4ba29b62ad1f77"},
    {file = "MarkupSafe-2.1.1-cp39-cp39-manylinux_2_5_i686.manylinux1_i686.manylinux_2_17_i686.manylinux2014_i686.whl", hash = "sha256:3ce11ee3f23f79dbd06fb3d63e2f6af7b12db1d46932fe7bd8afa259a5996603"},
    {file = "MarkupSafe-2.1.1-cp39-cp39-musllinux_1_1_aarch64.whl", hash = "sha256:33b74d289bd2f5e527beadcaa3f401e0df0a89927c1559c8566c066fa4248ab7"},
    {file = "MarkupSafe-2.1.1-cp39-cp39-musllinux_1_1_i686.whl", hash = "sha256:43093fb83d8343aac0b1baa75516da6092f58f41200907ef92448ecab8825135"},
    {file = "MarkupSafe-2.1.1-cp39-cp39-musllinux_1_1_x86_64.whl", hash = "sha256:8e3dcf21f367459434c18e71b2a9532d96547aef8a871872a5bd69a715c15f96"},
    {file = "MarkupSafe-2.1.1-cp39-cp39-win32.whl", hash = "sha256:d4306c36ca495956b6d568d276ac11fdd9c30a36f1b6eb928070dc5360b22e1c"},
    {file = "MarkupSafe-2.1.1-cp39-cp39-win_amd64.whl", hash = "sha256:46d00d6cfecdde84d40e572d63735ef81423ad31184100411e6e3388d405e247"},
    {file = "MarkupSafe-2.1.1.tar.gz", hash = "sha256:7f91197cc9e48f989d12e4e6fbc46495c446636dfc81b9ccf50bb0ec74b91d4b"},
]
mccabe = [
    {file = "mccabe-0.7.0-py2.py3-none-any.whl", hash = "sha256:6c2d30ab6be0e4a46919781807b4f0d834ebdd6c6e3dca0bda5a15f863427b6e"},
    {file = "mccabe-0.7.0.tar.gz", hash = "sha256:348e0240c33b60bbdf4e523192ef919f28cb2c3d7d5c7794f74009290f236325"},
]
mypy = [
    {file = "mypy-0.961-cp310-cp310-macosx_10_9_universal2.whl", hash = "sha256:697540876638ce349b01b6786bc6094ccdaba88af446a9abb967293ce6eaa2b0"},
    {file = "mypy-0.961-cp310-cp310-macosx_10_9_x86_64.whl", hash = "sha256:b117650592e1782819829605a193360a08aa99f1fc23d1d71e1a75a142dc7e15"},
    {file = "mypy-0.961-cp310-cp310-macosx_11_0_arm64.whl", hash = "sha256:bdd5ca340beffb8c44cb9dc26697628d1b88c6bddf5c2f6eb308c46f269bb6f3"},
    {file = "mypy-0.961-cp310-cp310-manylinux_2_5_x86_64.manylinux1_x86_64.manylinux_2_12_x86_64.manylinux2010_x86_64.whl", hash = "sha256:3e09f1f983a71d0672bbc97ae33ee3709d10c779beb613febc36805a6e28bb4e"},
    {file = "mypy-0.961-cp310-cp310-win_amd64.whl", hash = "sha256:e999229b9f3198c0c880d5e269f9f8129c8862451ce53a011326cad38b9ccd24"},
    {file = "mypy-0.961-cp36-cp36m-macosx_10_9_x86_64.whl", hash = "sha256:b24be97351084b11582fef18d79004b3e4db572219deee0212078f7cf6352723"},
    {file = "mypy-0.961-cp36-cp36m-manylinux_2_5_x86_64.manylinux1_x86_64.manylinux_2_12_x86_64.manylinux2010_x86_64.whl", hash = "sha256:f4a21d01fc0ba4e31d82f0fff195682e29f9401a8bdb7173891070eb260aeb3b"},
    {file = "mypy-0.961-cp36-cp36m-win_amd64.whl", hash = "sha256:439c726a3b3da7ca84a0199a8ab444cd8896d95012c4a6c4a0d808e3147abf5d"},
    {file = "mypy-0.961-cp37-cp37m-macosx_10_9_x86_64.whl", hash = "sha256:5a0b53747f713f490affdceef835d8f0cb7285187a6a44c33821b6d1f46ed813"},
    {file = "mypy-0.961-cp37-cp37m-manylinux_2_5_x86_64.manylinux1_x86_64.manylinux_2_12_x86_64.manylinux2010_x86_64.whl", hash = "sha256:0e9f70df36405c25cc530a86eeda1e0867863d9471fe76d1273c783df3d35c2e"},
    {file = "mypy-0.961-cp37-cp37m-win_amd64.whl", hash = "sha256:b88f784e9e35dcaa075519096dc947a388319cb86811b6af621e3523980f1c8a"},
    {file = "mypy-0.961-cp38-cp38-macosx_10_9_universal2.whl", hash = "sha256:d5aaf1edaa7692490f72bdb9fbd941fbf2e201713523bdb3f4038be0af8846c6"},
    {file = "mypy-0.961-cp38-cp38-macosx_10_9_x86_64.whl", hash = "sha256:9f5f5a74085d9a81a1f9c78081d60a0040c3efb3f28e5c9912b900adf59a16e6"},
    {file = "mypy-0.961-cp38-cp38-macosx_11_0_arm64.whl", hash = "sha256:f4b794db44168a4fc886e3450201365c9526a522c46ba089b55e1f11c163750d"},
    {file = "mypy-0.961-cp38-cp38-manylinux_2_5_x86_64.manylinux1_x86_64.manylinux_2_12_x86_64.manylinux2010_x86_64.whl", hash = "sha256:64759a273d590040a592e0f4186539858c948302c653c2eac840c7a3cd29e51b"},
    {file = "mypy-0.961-cp38-cp38-win_amd64.whl", hash = "sha256:63e85a03770ebf403291ec50097954cc5caf2a9205c888ce3a61bd3f82e17569"},
    {file = "mypy-0.961-cp39-cp39-macosx_10_9_universal2.whl", hash = "sha256:5f1332964963d4832a94bebc10f13d3279be3ce8f6c64da563d6ee6e2eeda932"},
    {file = "mypy-0.961-cp39-cp39-macosx_10_9_x86_64.whl", hash = "sha256:006be38474216b833eca29ff6b73e143386f352e10e9c2fbe76aa8549e5554f5"},
    {file = "mypy-0.961-cp39-cp39-macosx_11_0_arm64.whl", hash = "sha256:9940e6916ed9371809b35b2154baf1f684acba935cd09928952310fbddaba648"},
    {file = "mypy-0.961-cp39-cp39-manylinux_2_5_x86_64.manylinux1_x86_64.manylinux_2_12_x86_64.manylinux2010_x86_64.whl", hash = "sha256:a5ea0875a049de1b63b972456542f04643daf320d27dc592d7c3d9cd5d9bf950"},
    {file = "mypy-0.961-cp39-cp39-win_amd64.whl", hash = "sha256:1ece702f29270ec6af25db8cf6185c04c02311c6bb21a69f423d40e527b75c56"},
    {file = "mypy-0.961-py3-none-any.whl", hash = "sha256:03c6cc893e7563e7b2949b969e63f02c000b32502a1b4d1314cabe391aa87d66"},
    {file = "mypy-0.961.tar.gz", hash = "sha256:f730d56cb924d371c26b8eaddeea3cc07d78ff51c521c6d04899ac6904b75492"},
]
mypy-extensions = [
    {file = "mypy_extensions-0.4.3-py2.py3-none-any.whl", hash = "sha256:090fedd75945a69ae91ce1303b5824f428daf5a028d2f6ab8a299250a846f15d"},
    {file = "mypy_extensions-0.4.3.tar.gz", hash = "sha256:2d82818f5bb3e369420cb3c4060a7970edba416647068eb4c5343488a6c604a8"},
]
ntlm-auth = [
    {file = "ntlm-auth-1.5.0.tar.gz", hash = "sha256:c9667d361dc09f6b3750283d503c689070ff7d89f2f6ff0d38088d5436ff8543"},
    {file = "ntlm_auth-1.5.0-py2.py3-none-any.whl", hash = "sha256:f1527c581dbf149349134fc2d789d50af2a400e193206956fa0ab456ccc5a8ba"},
]
packaging = [
    {file = "packaging-21.3-py3-none-any.whl", hash = "sha256:ef103e05f519cdc783ae24ea4e2e0f508a9c99b2d4969652eed6a2e1ea5bd522"},
    {file = "packaging-21.3.tar.gz", hash = "sha256:dd47c42927d89ab911e606518907cc2d3a1f38bbd026385970643f9c5b8ecfeb"},
]
pastel = [
    {file = "pastel-0.2.1-py2.py3-none-any.whl", hash = "sha256:4349225fcdf6c2bb34d483e523475de5bb04a5c10ef711263452cb37d7dd4364"},
    {file = "pastel-0.2.1.tar.gz", hash = "sha256:e6581ac04e973cac858828c6202c1e1e81fee1dc7de7683f3e1ffe0bfd8a573d"},
]
pbr = [
    {file = "pbr-5.11.0-py2.py3-none-any.whl", hash = "sha256:db2317ff07c84c4c63648c9064a79fe9d9f5c7ce85a9099d4b6258b3db83225a"},
    {file = "pbr-5.11.0.tar.gz", hash = "sha256:b97bc6695b2aff02144133c2e7399d5885223d42b7912ffaec2ca3898e673bfe"},
]
pluggy = [
    {file = "pluggy-1.0.0-py2.py3-none-any.whl", hash = "sha256:74134bbf457f031a36d68416e1509f34bd5ccc019f0bcc952c7b909d06b37bd3"},
    {file = "pluggy-1.0.0.tar.gz", hash = "sha256:4224373bacce55f955a878bf9cfa763c1e360858e330072059e10bad68531159"},
]
poethepoet = [
    {file = "poethepoet-0.16.4-py3-none-any.whl", hash = "sha256:1f05dce92ca6457d018696b614ba2149261380f30ceb21c196daf19c0c2e1fcd"},
    {file = "poethepoet-0.16.4.tar.gz", hash = "sha256:a80f6bba64812515c406ffc218aff833951b17854eb111f724b48c44f9759af5"},
]
psycopg2 = [
    {file = "psycopg2-2.9.5-cp310-cp310-win32.whl", hash = "sha256:d3ef67e630b0de0779c42912fe2cbae3805ebaba30cda27fea2a3de650a9414f"},
    {file = "psycopg2-2.9.5-cp310-cp310-win_amd64.whl", hash = "sha256:4cb9936316d88bfab614666eb9e32995e794ed0f8f6b3b718666c22819c1d7ee"},
    {file = "psycopg2-2.9.5-cp36-cp36m-win32.whl", hash = "sha256:b9ac1b0d8ecc49e05e4e182694f418d27f3aedcfca854ebd6c05bb1cffa10d6d"},
    {file = "psycopg2-2.9.5-cp36-cp36m-win_amd64.whl", hash = "sha256:fc04dd5189b90d825509caa510f20d1d504761e78b8dfb95a0ede180f71d50e5"},
    {file = "psycopg2-2.9.5-cp37-cp37m-win32.whl", hash = "sha256:922cc5f0b98a5f2b1ff481f5551b95cd04580fd6f0c72d9b22e6c0145a4840e0"},
    {file = "psycopg2-2.9.5-cp37-cp37m-win_amd64.whl", hash = "sha256:1e5a38aa85bd660c53947bd28aeaafb6a97d70423606f1ccb044a03a1203fe4a"},
    {file = "psycopg2-2.9.5-cp38-cp38-win32.whl", hash = "sha256:f5b6320dbc3cf6cfb9f25308286f9f7ab464e65cfb105b64cc9c52831748ced2"},
    {file = "psycopg2-2.9.5-cp38-cp38-win_amd64.whl", hash = "sha256:1a5c7d7d577e0eabfcf15eb87d1e19314c8c4f0e722a301f98e0e3a65e238b4e"},
    {file = "psycopg2-2.9.5-cp39-cp39-win32.whl", hash = "sha256:322fd5fca0b1113677089d4ebd5222c964b1760e361f151cbb2706c4912112c5"},
    {file = "psycopg2-2.9.5-cp39-cp39-win_amd64.whl", hash = "sha256:190d51e8c1b25a47484e52a79638a8182451d6f6dff99f26ad9bd81e5359a0fa"},
    {file = "psycopg2-2.9.5.tar.gz", hash = "sha256:a5246d2e683a972e2187a8714b5c2cf8156c064629f9a9b1a873c1730d9e245a"},
]
pycodestyle = [
    {file = "pycodestyle-2.9.1-py2.py3-none-any.whl", hash = "sha256:d1735fc58b418fd7c5f658d28d943854f8a849b01a5d0a1e6f3f3fdd0166804b"},
    {file = "pycodestyle-2.9.1.tar.gz", hash = "sha256:2c9607871d58c76354b697b42f5d57e1ada7d261c261efac224b664affdc5785"},
]
pycparser = [
    {file = "pycparser-2.21-py2.py3-none-any.whl", hash = "sha256:8ee45429555515e1f6b185e78100aea234072576aa43ab53aefcae078162fca9"},
    {file = "pycparser-2.21.tar.gz", hash = "sha256:e644fdec12f7872f86c58ff790da456218b10f863970249516d60a5eaca77206"},
]
pydocstyle = [
    {file = "pydocstyle-6.1.1-py3-none-any.whl", hash = "sha256:6987826d6775056839940041beef5c08cc7e3d71d63149b48e36727f70144dc4"},
    {file = "pydocstyle-6.1.1.tar.gz", hash = "sha256:1d41b7c459ba0ee6c345f2eb9ae827cab14a7533a88c5c6f7e94923f72df92dc"},
]
pyflakes = [
    {file = "pyflakes-2.5.0-py2.py3-none-any.whl", hash = "sha256:4579f67d887f804e67edb544428f264b7b24f435b263c4614f384135cea553d2"},
    {file = "pyflakes-2.5.0.tar.gz", hash = "sha256:491feb020dca48ccc562a8c0cbe8df07ee13078df59813b83959cbdada312ea3"},
]
pyparsing = [
    {file = "pyparsing-3.0.9-py3-none-any.whl", hash = "sha256:5026bae9a10eeaefb61dab2f09052b9f4307d44aee4eda64b309723d8d206bbc"},
    {file = "pyparsing-3.0.9.tar.gz", hash = "sha256:2b020ecf7d21b687f219b71ecad3631f644a47f01403fa1d1036b0c6416d70fb"},
]
pyrsistent = [
    {file = "pyrsistent-0.19.2-cp310-cp310-macosx_10_9_universal2.whl", hash = "sha256:d6982b5a0237e1b7d876b60265564648a69b14017f3b5f908c5be2de3f9abb7a"},
    {file = "pyrsistent-0.19.2-cp310-cp310-manylinux_2_17_aarch64.manylinux2014_aarch64.whl", hash = "sha256:187d5730b0507d9285a96fca9716310d572e5464cadd19f22b63a6976254d77a"},
    {file = "pyrsistent-0.19.2-cp310-cp310-manylinux_2_5_i686.manylinux1_i686.manylinux_2_17_i686.manylinux2014_i686.whl", hash = "sha256:055ab45d5911d7cae397dc418808d8802fb95262751872c841c170b0dbf51eed"},
    {file = "pyrsistent-0.19.2-cp310-cp310-win32.whl", hash = "sha256:456cb30ca8bff00596519f2c53e42c245c09e1a4543945703acd4312949bfd41"},
    {file = "pyrsistent-0.19.2-cp310-cp310-win_amd64.whl", hash = "sha256:b39725209e06759217d1ac5fcdb510e98670af9e37223985f330b611f62e7425"},
    {file = "pyrsistent-0.19.2-cp37-cp37m-macosx_10_9_x86_64.whl", hash = "sha256:2aede922a488861de0ad00c7630a6e2d57e8023e4be72d9d7147a9fcd2d30712"},
    {file = "pyrsistent-0.19.2-cp37-cp37m-manylinux_2_17_aarch64.manylinux2014_aarch64.whl", hash = "sha256:879b4c2f4d41585c42df4d7654ddffff1239dc4065bc88b745f0341828b83e78"},
    {file = "pyrsistent-0.19.2-cp37-cp37m-manylinux_2_5_i686.manylinux1_i686.manylinux_2_17_i686.manylinux2014_i686.whl", hash = "sha256:c43bec251bbd10e3cb58ced80609c5c1eb238da9ca78b964aea410fb820d00d6"},
    {file = "pyrsistent-0.19.2-cp37-cp37m-win32.whl", hash = "sha256:d690b18ac4b3e3cab73b0b7aa7dbe65978a172ff94970ff98d82f2031f8971c2"},
    {file = "pyrsistent-0.19.2-cp37-cp37m-win_amd64.whl", hash = "sha256:3ba4134a3ff0fc7ad225b6b457d1309f4698108fb6b35532d015dca8f5abed73"},
    {file = "pyrsistent-0.19.2-cp38-cp38-macosx_10_9_universal2.whl", hash = "sha256:a178209e2df710e3f142cbd05313ba0c5ebed0a55d78d9945ac7a4e09d923308"},
    {file = "pyrsistent-0.19.2-cp38-cp38-manylinux_2_17_aarch64.manylinux2014_aarch64.whl", hash = "sha256:e371b844cec09d8dc424d940e54bba8f67a03ebea20ff7b7b0d56f526c71d584"},
    {file = "pyrsistent-0.19.2-cp38-cp38-manylinux_2_5_i686.manylinux1_i686.manylinux_2_17_i686.manylinux2014_i686.whl", hash = "sha256:111156137b2e71f3a9936baf27cb322e8024dac3dc54ec7fb9f0bcf3249e68bb"},
    {file = "pyrsistent-0.19.2-cp38-cp38-win32.whl", hash = "sha256:e5d8f84d81e3729c3b506657dddfe46e8ba9c330bf1858ee33108f8bb2adb38a"},
    {file = "pyrsistent-0.19.2-cp38-cp38-win_amd64.whl", hash = "sha256:9cd3e9978d12b5d99cbdc727a3022da0430ad007dacf33d0bf554b96427f33ab"},
    {file = "pyrsistent-0.19.2-cp39-cp39-macosx_10_9_universal2.whl", hash = "sha256:f1258f4e6c42ad0b20f9cfcc3ada5bd6b83374516cd01c0960e3cb75fdca6770"},
    {file = "pyrsistent-0.19.2-cp39-cp39-manylinux_2_17_aarch64.manylinux2014_aarch64.whl", hash = "sha256:21455e2b16000440e896ab99e8304617151981ed40c29e9507ef1c2e4314ee95"},
    {file = "pyrsistent-0.19.2-cp39-cp39-manylinux_2_5_i686.manylinux1_i686.manylinux_2_17_i686.manylinux2014_i686.whl", hash = "sha256:bfd880614c6237243ff53a0539f1cb26987a6dc8ac6e66e0c5a40617296a045e"},
    {file = "pyrsistent-0.19.2-cp39-cp39-win32.whl", hash = "sha256:71d332b0320642b3261e9fee47ab9e65872c2bd90260e5d225dabeed93cbd42b"},
    {file = "pyrsistent-0.19.2-cp39-cp39-win_amd64.whl", hash = "sha256:dec3eac7549869365fe263831f576c8457f6c833937c68542d08fde73457d291"},
    {file = "pyrsistent-0.19.2-py3-none-any.whl", hash = "sha256:ea6b79a02a28550c98b6ca9c35b9f492beaa54d7c5c9e9949555893c8a9234d0"},
    {file = "pyrsistent-0.19.2.tar.gz", hash = "sha256:bfa0351be89c9fcbcb8c9879b826f4353be10f58f8a677efab0c017bf7137ec2"},
]
pytest = [
    {file = "pytest-7.2.0-py3-none-any.whl", hash = "sha256:892f933d339f068883b6fd5a459f03d85bfcb355e4981e146d2c7616c21fef71"},
    {file = "pytest-7.2.0.tar.gz", hash = "sha256:c4014eb40e10f11f355ad4e3c2fb2c6c6d1919c73f3b5a433de4708202cade59"},
]
pytest-cov = [
    {file = "pytest-cov-4.0.0.tar.gz", hash = "sha256:996b79efde6433cdbd0088872dbc5fb3ed7fe1578b68cdbba634f14bb8dd0470"},
    {file = "pytest_cov-4.0.0-py3-none-any.whl", hash = "sha256:2feb1b751d66a8bd934e5edfa2e961d11309dc37b73b0eabe73b5945fee20f6b"},
]
pytest-django = [
    {file = "pytest-django-4.5.2.tar.gz", hash = "sha256:d9076f759bb7c36939dbdd5ae6633c18edfc2902d1a69fdbefd2426b970ce6c2"},
    {file = "pytest_django-4.5.2-py3-none-any.whl", hash = "sha256:c60834861933773109334fe5a53e83d1ef4828f2203a1d6a0fa9972f4f75ab3e"},
]
pytest-factoryboy = [
    {file = "pytest-factoryboy-2.5.0.tar.gz", hash = "sha256:8abcfe5396a2cadf0b2d6fc1ba607d05f191db915eac95733ab741cb30968a46"},
    {file = "pytest_factoryboy-2.5.0-py3-none-any.whl", hash = "sha256:37c6b3a17689b197025260ad06047d0dd8ec54a70556995b22617e9df1fd8797"},
]
pytest-mock = [
    {file = "pytest-mock-3.10.0.tar.gz", hash = "sha256:fbbdb085ef7c252a326fd8cdcac0aa3b1333d8811f131bdcc701002e1be7ed4f"},
    {file = "pytest_mock-3.10.0-py3-none-any.whl", hash = "sha256:f4c973eeae0282963eb293eb173ce91b091a79c1334455acfac9ddee8a1c784b"},
]
python-dateutil = [
    {file = "python-dateutil-2.8.2.tar.gz", hash = "sha256:0123cacc1627ae19ddf3c27a5de5bd67ee4586fbdd6440d9748f8abb483d3e86"},
    {file = "python_dateutil-2.8.2-py2.py3-none-any.whl", hash = "sha256:961d03dc3453ebbc59dbdea9e4e11c5651520a876d0f4db161e8674aae935da9"},
]
python-decouple = [
    {file = "python-decouple-3.6.tar.gz", hash = "sha256:2838cdf77a5cf127d7e8b339ce14c25bceb3af3e674e039d4901ba16359968c7"},
    {file = "python_decouple-3.6-py3-none-any.whl", hash = "sha256:6cf502dc963a5c642ea5ead069847df3d916a6420cad5599185de6bab11d8c2e"},
]
pytz = [
    {file = "pytz-2022.6-py2.py3-none-any.whl", hash = "sha256:222439474e9c98fced559f1709d89e6c9cbf8d79c794ff3eb9f8800064291427"},
    {file = "pytz-2022.6.tar.gz", hash = "sha256:e89512406b793ca39f5971bc999cc538ce125c0e51c27941bef4568b460095e2"},
]
pyyaml = [
    {file = "PyYAML-6.0-cp310-cp310-macosx_10_9_x86_64.whl", hash = "sha256:d4db7c7aef085872ef65a8fd7d6d09a14ae91f691dec3e87ee5ee0539d516f53"},
    {file = "PyYAML-6.0-cp310-cp310-macosx_11_0_arm64.whl", hash = "sha256:9df7ed3b3d2e0ecfe09e14741b857df43adb5a3ddadc919a2d94fbdf78fea53c"},
    {file = "PyYAML-6.0-cp310-cp310-manylinux_2_17_aarch64.manylinux2014_aarch64.whl", hash = "sha256:77f396e6ef4c73fdc33a9157446466f1cff553d979bd00ecb64385760c6babdc"},
    {file = "PyYAML-6.0-cp310-cp310-manylinux_2_17_s390x.manylinux2014_s390x.whl", hash = "sha256:a80a78046a72361de73f8f395f1f1e49f956c6be882eed58505a15f3e430962b"},
    {file = "PyYAML-6.0-cp310-cp310-manylinux_2_5_x86_64.manylinux1_x86_64.manylinux_2_12_x86_64.manylinux2010_x86_64.whl", hash = "sha256:f84fbc98b019fef2ee9a1cb3ce93e3187a6df0b2538a651bfb890254ba9f90b5"},
    {file = "PyYAML-6.0-cp310-cp310-win32.whl", hash = "sha256:2cd5df3de48857ed0544b34e2d40e9fac445930039f3cfe4bcc592a1f836d513"},
    {file = "PyYAML-6.0-cp310-cp310-win_amd64.whl", hash = "sha256:daf496c58a8c52083df09b80c860005194014c3698698d1a57cbcfa182142a3a"},
    {file = "PyYAML-6.0-cp311-cp311-macosx_10_9_x86_64.whl", hash = "sha256:d4b0ba9512519522b118090257be113b9468d804b19d63c71dbcf4a48fa32358"},
    {file = "PyYAML-6.0-cp311-cp311-macosx_11_0_arm64.whl", hash = "sha256:81957921f441d50af23654aa6c5e5eaf9b06aba7f0a19c18a538dc7ef291c5a1"},
    {file = "PyYAML-6.0-cp311-cp311-manylinux_2_17_aarch64.manylinux2014_aarch64.whl", hash = "sha256:afa17f5bc4d1b10afd4466fd3a44dc0e245382deca5b3c353d8b757f9e3ecb8d"},
    {file = "PyYAML-6.0-cp311-cp311-manylinux_2_17_s390x.manylinux2014_s390x.whl", hash = "sha256:dbad0e9d368bb989f4515da330b88a057617d16b6a8245084f1b05400f24609f"},
    {file = "PyYAML-6.0-cp311-cp311-manylinux_2_17_x86_64.manylinux2014_x86_64.whl", hash = "sha256:432557aa2c09802be39460360ddffd48156e30721f5e8d917f01d31694216782"},
    {file = "PyYAML-6.0-cp311-cp311-win32.whl", hash = "sha256:bfaef573a63ba8923503d27530362590ff4f576c626d86a9fed95822a8255fd7"},
    {file = "PyYAML-6.0-cp311-cp311-win_amd64.whl", hash = "sha256:01b45c0191e6d66c470b6cf1b9531a771a83c1c4208272ead47a3ae4f2f603bf"},
    {file = "PyYAML-6.0-cp36-cp36m-macosx_10_9_x86_64.whl", hash = "sha256:897b80890765f037df3403d22bab41627ca8811ae55e9a722fd0392850ec4d86"},
    {file = "PyYAML-6.0-cp36-cp36m-manylinux_2_17_aarch64.manylinux2014_aarch64.whl", hash = "sha256:50602afada6d6cbfad699b0c7bb50d5ccffa7e46a3d738092afddc1f9758427f"},
    {file = "PyYAML-6.0-cp36-cp36m-manylinux_2_17_s390x.manylinux2014_s390x.whl", hash = "sha256:48c346915c114f5fdb3ead70312bd042a953a8ce5c7106d5bfb1a5254e47da92"},
    {file = "PyYAML-6.0-cp36-cp36m-manylinux_2_5_x86_64.manylinux1_x86_64.manylinux_2_12_x86_64.manylinux2010_x86_64.whl", hash = "sha256:98c4d36e99714e55cfbaaee6dd5badbc9a1ec339ebfc3b1f52e293aee6bb71a4"},
    {file = "PyYAML-6.0-cp36-cp36m-win32.whl", hash = "sha256:0283c35a6a9fbf047493e3a0ce8d79ef5030852c51e9d911a27badfde0605293"},
    {file = "PyYAML-6.0-cp36-cp36m-win_amd64.whl", hash = "sha256:07751360502caac1c067a8132d150cf3d61339af5691fe9e87803040dbc5db57"},
    {file = "PyYAML-6.0-cp37-cp37m-macosx_10_9_x86_64.whl", hash = "sha256:819b3830a1543db06c4d4b865e70ded25be52a2e0631ccd2f6a47a2822f2fd7c"},
    {file = "PyYAML-6.0-cp37-cp37m-manylinux_2_17_aarch64.manylinux2014_aarch64.whl", hash = "sha256:473f9edb243cb1935ab5a084eb238d842fb8f404ed2193a915d1784b5a6b5fc0"},
    {file = "PyYAML-6.0-cp37-cp37m-manylinux_2_17_s390x.manylinux2014_s390x.whl", hash = "sha256:0ce82d761c532fe4ec3f87fc45688bdd3a4c1dc5e0b4a19814b9009a29baefd4"},
    {file = "PyYAML-6.0-cp37-cp37m-manylinux_2_5_x86_64.manylinux1_x86_64.manylinux_2_12_x86_64.manylinux2010_x86_64.whl", hash = "sha256:231710d57adfd809ef5d34183b8ed1eeae3f76459c18fb4a0b373ad56bedcdd9"},
    {file = "PyYAML-6.0-cp37-cp37m-win32.whl", hash = "sha256:c5687b8d43cf58545ade1fe3e055f70eac7a5a1a0bf42824308d868289a95737"},
    {file = "PyYAML-6.0-cp37-cp37m-win_amd64.whl", hash = "sha256:d15a181d1ecd0d4270dc32edb46f7cb7733c7c508857278d3d378d14d606db2d"},
    {file = "PyYAML-6.0-cp38-cp38-macosx_10_9_x86_64.whl", hash = "sha256:0b4624f379dab24d3725ffde76559cff63d9ec94e1736b556dacdfebe5ab6d4b"},
    {file = "PyYAML-6.0-cp38-cp38-manylinux_2_17_aarch64.manylinux2014_aarch64.whl", hash = "sha256:213c60cd50106436cc818accf5baa1aba61c0189ff610f64f4a3e8c6726218ba"},
    {file = "PyYAML-6.0-cp38-cp38-manylinux_2_17_s390x.manylinux2014_s390x.whl", hash = "sha256:9fa600030013c4de8165339db93d182b9431076eb98eb40ee068700c9c813e34"},
    {file = "PyYAML-6.0-cp38-cp38-manylinux_2_5_x86_64.manylinux1_x86_64.manylinux_2_12_x86_64.manylinux2010_x86_64.whl", hash = "sha256:277a0ef2981ca40581a47093e9e2d13b3f1fbbeffae064c1d21bfceba2030287"},
    {file = "PyYAML-6.0-cp38-cp38-win32.whl", hash = "sha256:d4eccecf9adf6fbcc6861a38015c2a64f38b9d94838ac1810a9023a0609e1b78"},
    {file = "PyYAML-6.0-cp38-cp38-win_amd64.whl", hash = "sha256:1e4747bc279b4f613a09eb64bba2ba602d8a6664c6ce6396a4d0cd413a50ce07"},
    {file = "PyYAML-6.0-cp39-cp39-macosx_10_9_x86_64.whl", hash = "sha256:055d937d65826939cb044fc8c9b08889e8c743fdc6a32b33e2390f66013e449b"},
    {file = "PyYAML-6.0-cp39-cp39-macosx_11_0_arm64.whl", hash = "sha256:e61ceaab6f49fb8bdfaa0f92c4b57bcfbea54c09277b1b4f7ac376bfb7a7c174"},
    {file = "PyYAML-6.0-cp39-cp39-manylinux_2_17_aarch64.manylinux2014_aarch64.whl", hash = "sha256:d67d839ede4ed1b28a4e8909735fc992a923cdb84e618544973d7dfc71540803"},
    {file = "PyYAML-6.0-cp39-cp39-manylinux_2_17_s390x.manylinux2014_s390x.whl", hash = "sha256:cba8c411ef271aa037d7357a2bc8f9ee8b58b9965831d9e51baf703280dc73d3"},
    {file = "PyYAML-6.0-cp39-cp39-manylinux_2_5_x86_64.manylinux1_x86_64.manylinux_2_12_x86_64.manylinux2010_x86_64.whl", hash = "sha256:40527857252b61eacd1d9af500c3337ba8deb8fc298940291486c465c8b46ec0"},
    {file = "PyYAML-6.0-cp39-cp39-win32.whl", hash = "sha256:b5b9eccad747aabaaffbc6064800670f0c297e52c12754eb1d976c57e4f74dcb"},
    {file = "PyYAML-6.0-cp39-cp39-win_amd64.whl", hash = "sha256:b3d267842bf12586ba6c734f89d1f5b871df0273157918b0ccefa29deb05c21c"},
    {file = "PyYAML-6.0.tar.gz", hash = "sha256:68fb519c14306fec9720a2a5b45bc9f0c8d1b9c72adf45c37baedfcd949c35a2"},
]
requests = [
    {file = "requests-2.28.1-py3-none-any.whl", hash = "sha256:8fefa2a1a1365bf5520aac41836fbee479da67864514bdb821f31ce07ce65349"},
    {file = "requests-2.28.1.tar.gz", hash = "sha256:7c5599b102feddaa661c826c56ab4fee28bfd17f5abca1ebbe3e7f19d7c97983"},
]
requests-ntlm = [
    {file = "requests_ntlm-1.1.0-py2.py3-none-any.whl", hash = "sha256:1eb43d1026b64d431a8e0f1e8a8c8119ac698e72e9b95102018214411a8463ea"},
    {file = "requests_ntlm-1.1.0.tar.gz", hash = "sha256:9189c92e8c61ae91402a64b972c4802b2457ce6a799d658256ebf084d5c7eb71"},
]
requests-toolbelt = [
    {file = "requests-toolbelt-0.10.1.tar.gz", hash = "sha256:62e09f7ff5ccbda92772a29f394a49c3ad6cb181d568b1337626b2abb628a63d"},
    {file = "requests_toolbelt-0.10.1-py2.py3-none-any.whl", hash = "sha256:18565aa58116d9951ac39baa288d3adb5b3ff975c4f25eee78555d89e8f247f7"},
]
setuptools = [
    {file = "setuptools-65.6.3-py3-none-any.whl", hash = "sha256:57f6f22bde4e042978bcd50176fdb381d7c21a9efa4041202288d3737a0c6a54"},
    {file = "setuptools-65.6.3.tar.gz", hash = "sha256:a7620757bf984b58deaf32fc8a4577a9bbc0850cf92c20e1ce41c38c19e5fb75"},
]
shareplum = [
    {file = "SharePlum-0.5.1-py2.py3-none-any.whl", hash = "sha256:e7450aafeb84d529f8fba2cac7057ab393ad921c4596ac411cf1c84af1a48a68"},
    {file = "SharePlum-0.5.1.tar.gz", hash = "sha256:07a45d48920450092e56c33846fe17768d4611dc83a7314ef0140e57dee52966"},
]
six = [
    {file = "six-1.16.0-py2.py3-none-any.whl", hash = "sha256:8abb2f1d86890a2dfb989f9a77cfcfd3e47c2a354b01111771326f8aa26e0254"},
    {file = "six-1.16.0.tar.gz", hash = "sha256:1e61c37477a1626458e36f7b1d82aa5c9b094fa4802892072e49de9c60c4c926"},
]
smmap = [
    {file = "smmap-5.0.0-py3-none-any.whl", hash = "sha256:2aba19d6a040e78d8b09de5c57e96207b09ed71d8e55ce0959eeee6c8e190d94"},
    {file = "smmap-5.0.0.tar.gz", hash = "sha256:c840e62059cd3be204b0c9c9f74be2c09d5648eddd4580d9314c3ecde0b30936"},
]
snowballstemmer = [
    {file = "snowballstemmer-2.2.0-py2.py3-none-any.whl", hash = "sha256:c8e1716e83cc398ae16824e5572ae04e0d9fc2c6b985fb0f900f5f0c96ecba1a"},
    {file = "snowballstemmer-2.2.0.tar.gz", hash = "sha256:09b16deb8547d3412ad7b590689584cd0fe25ec8db3be37788be3810cbf19cb1"},
]
sqlparse = [
    {file = "sqlparse-0.4.3-py3-none-any.whl", hash = "sha256:0323c0ec29cd52bceabc1b4d9d579e311f3e4961b98d174201d5622a23b85e34"},
    {file = "sqlparse-0.4.3.tar.gz", hash = "sha256:69ca804846bb114d2ec380e4360a8a340db83f0ccf3afceeb1404df028f57268"},
]
stevedore = [
    {file = "stevedore-4.1.1-py3-none-any.whl", hash = "sha256:aa6436565c069b2946fe4ebff07f5041e0c8bf18c7376dd29edf80cf7d524e4e"},
    {file = "stevedore-4.1.1.tar.gz", hash = "sha256:7f8aeb6e3f90f96832c301bff21a7eb5eefbe894c88c506483d355565d88cc1a"},
]
tomli = [
    {file = "tomli-2.0.1-py3-none-any.whl", hash = "sha256:939de3e7a6161af0c887ef91b7d41a53e7c5a1ca976325f429cb46ea9bc30ecc"},
    {file = "tomli-2.0.1.tar.gz", hash = "sha256:de526c12914f0c550d15924c62d72abc48d6fe7364aa87328337a31007fe8a4f"},
]
types-markdown = [
    {file = "types-Markdown-3.4.2.1.tar.gz", hash = "sha256:03c0904cf5886a7d8193e2f50bcf842afc89e0ab80f060f389f6c2635c65628f"},
    {file = "types_Markdown-3.4.2.1-py3-none-any.whl", hash = "sha256:b2333f6f4b8f69af83de359e10a097e4a3f14bbd6d2484e1829d9b0ec56fa0cb"},
]
types-python-dateutil = [
    {file = "types-python-dateutil-2.8.19.4.tar.gz", hash = "sha256:351a8ca9afd4aea662f87c1724d2e1ae59f9f5f99691be3b3b11d2393cd3aaa1"},
    {file = "types_python_dateutil-2.8.19.4-py3-none-any.whl", hash = "sha256:722a55be8e2eeff749c3e166e7895b0e2f4d29ab4921c0cff27aa6b997d7ee2e"},
]
types-pytz = [
    {file = "types-pytz-2022.6.0.1.tar.gz", hash = "sha256:d078196374d1277e9f9984d49373ea043cf2c64d5d5c491fbc86c258557bd46f"},
    {file = "types_pytz-2022.6.0.1-py3-none-any.whl", hash = "sha256:bea605ce5d5a5d52a8e1afd7656c9b42476e18a0f888de6be91587355313ddf4"},
]
types-pyyaml = [
    {file = "types-PyYAML-6.0.12.2.tar.gz", hash = "sha256:6840819871c92deebe6a2067fb800c11b8a063632eb4e3e755914e7ab3604e83"},
    {file = "types_PyYAML-6.0.12.2-py3-none-any.whl", hash = "sha256:1e94e80aafee07a7e798addb2a320e32956a373f376655128ae20637adb2655b"},
]
types-requests = [
    {file = "types-requests-2.28.11.5.tar.gz", hash = "sha256:a7df37cc6fb6187a84097da951f8e21d335448aa2501a6b0a39cbd1d7ca9ee2a"},
    {file = "types_requests-2.28.11.5-py3-none-any.whl", hash = "sha256:091d4a5a33c1b4f20d8b1b952aa8fa27a6e767c44c3cf65e56580df0b05fd8a9"},
]
types-urllib3 = [
    {file = "types-urllib3-1.26.25.4.tar.gz", hash = "sha256:eec5556428eec862b1ac578fb69aab3877995a99ffec9e5a12cf7fbd0cc9daee"},
    {file = "types_urllib3-1.26.25.4-py3-none-any.whl", hash = "sha256:ed6b9e8a8be488796f72306889a06a3fc3cb1aa99af02ab8afb50144d7317e49"},
]
typing-extensions = [
    {file = "typing_extensions-4.4.0-py3-none-any.whl", hash = "sha256:16fa4864408f655d35ec496218b85f79b3437c829e93320c7c9215ccfd92489e"},
    {file = "typing_extensions-4.4.0.tar.gz", hash = "sha256:1511434bb92bf8dd198c12b1cc812e800d4181cfcb867674e0f8279cc93087aa"},
]
unicodecsv = [
    {file = "unicodecsv-0.14.1.tar.gz", hash = "sha256:018c08037d48649a0412063ff4eda26eaa81eff1546dbffa51fa5293276ff7fc"},
]
uritemplate = [
    {file = "uritemplate-4.1.1-py2.py3-none-any.whl", hash = "sha256:830c08b8d99bdd312ea4ead05994a38e8936266f84b9a7878232db50b044e02e"},
    {file = "uritemplate-4.1.1.tar.gz", hash = "sha256:4346edfc5c3b79f694bccd6d6099a322bbeb628dbf2cd86eea55a456ce5124f0"},
]
urllib3 = [
    {file = "urllib3-1.26.13-py2.py3-none-any.whl", hash = "sha256:47cc05d99aaa09c9e72ed5809b60e7ba354e64b59c9c173ac3018642d8bb41fc"},
    {file = "urllib3-1.26.13.tar.gz", hash = "sha256:c083dd0dce68dbfbe1129d5271cb90f9447dea7d52097c6e0126120c521ddea8"},
]
webtemplate-dbca = []
whitenoise = [
    {file = "whitenoise-5.3.0-py2.py3-none-any.whl", hash = "sha256:d963ef25639d1417e8a247be36e6aedd8c7c6f0a08adcb5a89146980a96b577c"},
    {file = "whitenoise-5.3.0.tar.gz", hash = "sha256:d234b871b52271ae7ed6d9da47ffe857c76568f11dd30e28e18c5869dbd11e12"},
]
zope-event = [
    {file = "zope.event-4.5.0-py2.py3-none-any.whl", hash = "sha256:2666401939cdaa5f4e0c08cf7f20c9b21423b95e88f4675b1443973bdb080c42"},
    {file = "zope.event-4.5.0.tar.gz", hash = "sha256:5e76517f5b9b119acf37ca8819781db6c16ea433f7e2062c4afc2b6fbedb1330"},
]
zope-interface = [
    {file = "zope.interface-5.5.2-cp27-cp27m-macosx_10_14_x86_64.whl", hash = "sha256:a2ad597c8c9e038a5912ac3cf166f82926feff2f6e0dabdab956768de0a258f5"},
    {file = "zope.interface-5.5.2-cp27-cp27m-win_amd64.whl", hash = "sha256:65c3c06afee96c654e590e046c4a24559e65b0a87dbff256cd4bd6f77e1a33f9"},
    {file = "zope.interface-5.5.2-cp310-cp310-macosx_10_9_x86_64.whl", hash = "sha256:d514c269d1f9f5cd05ddfed15298d6c418129f3f064765295659798349c43e6f"},
    {file = "zope.interface-5.5.2-cp310-cp310-macosx_11_0_arm64.whl", hash = "sha256:5334e2ef60d3d9439c08baedaf8b84dc9bb9522d0dacbc10572ef5609ef8db6d"},
    {file = "zope.interface-5.5.2-cp310-cp310-manylinux_2_17_aarch64.manylinux2014_aarch64.whl", hash = "sha256:dc26c8d44472e035d59d6f1177eb712888447f5799743da9c398b0339ed90b1b"},
    {file = "zope.interface-5.5.2-cp310-cp310-manylinux_2_5_i686.manylinux1_i686.manylinux_2_12_i686.manylinux2010_i686.whl", hash = "sha256:17ebf6e0b1d07ed009738016abf0d0a0f80388e009d0ac6e0ead26fc162b3b9c"},
    {file = "zope.interface-5.5.2-cp310-cp310-manylinux_2_5_x86_64.manylinux1_x86_64.manylinux_2_12_x86_64.manylinux2010_x86_64.whl", hash = "sha256:f98d4bd7bbb15ca701d19b93263cc5edfd480c3475d163f137385f49e5b3a3a7"},
    {file = "zope.interface-5.5.2-cp310-cp310-win_amd64.whl", hash = "sha256:696f3d5493eae7359887da55c2afa05acc3db5fc625c49529e84bd9992313296"},
    {file = "zope.interface-5.5.2-cp311-cp311-macosx_10_9_x86_64.whl", hash = "sha256:7579960be23d1fddecb53898035a0d112ac858c3554018ce615cefc03024e46d"},
    {file = "zope.interface-5.5.2-cp311-cp311-macosx_11_0_arm64.whl", hash = "sha256:765d703096ca47aa5d93044bf701b00bbce4d903a95b41fff7c3796e747b1f1d"},
    {file = "zope.interface-5.5.2-cp311-cp311-manylinux_2_17_aarch64.manylinux2014_aarch64.whl", hash = "sha256:e945de62917acbf853ab968d8916290548df18dd62c739d862f359ecd25842a6"},
    {file = "zope.interface-5.5.2-cp311-cp311-win_amd64.whl", hash = "sha256:655796a906fa3ca67273011c9805c1e1baa047781fca80feeb710328cdbed87f"},
    {file = "zope.interface-5.5.2-cp35-cp35m-win_amd64.whl", hash = "sha256:0fb497c6b088818e3395e302e426850f8236d8d9f4ef5b2836feae812a8f699c"},
    {file = "zope.interface-5.5.2-cp36-cp36m-macosx_10_14_x86_64.whl", hash = "sha256:008b0b65c05993bb08912f644d140530e775cf1c62a072bf9340c2249e613c32"},
    {file = "zope.interface-5.5.2-cp36-cp36m-manylinux_2_17_aarch64.manylinux2014_aarch64.whl", hash = "sha256:404d1e284eda9e233c90128697c71acffd55e183d70628aa0bbb0e7a3084ed8b"},
    {file = "zope.interface-5.5.2-cp36-cp36m-manylinux_2_5_i686.manylinux1_i686.manylinux_2_12_i686.manylinux2010_i686.whl", hash = "sha256:3218ab1a7748327e08ef83cca63eea7cf20ea7e2ebcb2522072896e5e2fceedf"},
    {file = "zope.interface-5.5.2-cp36-cp36m-manylinux_2_5_x86_64.manylinux1_x86_64.manylinux_2_12_x86_64.manylinux2010_x86_64.whl", hash = "sha256:d169ccd0756c15bbb2f1acc012f5aab279dffc334d733ca0d9362c5beaebe88e"},
    {file = "zope.interface-5.5.2-cp36-cp36m-win_amd64.whl", hash = "sha256:e1574980b48c8c74f83578d1e77e701f8439a5d93f36a5a0af31337467c08fcf"},
    {file = "zope.interface-5.5.2-cp37-cp37m-macosx_10_15_x86_64.whl", hash = "sha256:0217a9615531c83aeedb12e126611b1b1a3175013bbafe57c702ce40000eb9a0"},
    {file = "zope.interface-5.5.2-cp37-cp37m-manylinux_2_17_aarch64.manylinux2014_aarch64.whl", hash = "sha256:311196634bb9333aa06f00fc94f59d3a9fddd2305c2c425d86e406ddc6f2260d"},
    {file = "zope.interface-5.5.2-cp37-cp37m-manylinux_2_5_i686.manylinux1_i686.manylinux_2_12_i686.manylinux2010_i686.whl", hash = "sha256:6373d7eb813a143cb7795d3e42bd8ed857c82a90571567e681e1b3841a390d16"},
    {file = "zope.interface-5.5.2-cp37-cp37m-manylinux_2_5_x86_64.manylinux1_x86_64.manylinux_2_12_x86_64.manylinux2010_x86_64.whl", hash = "sha256:959697ef2757406bff71467a09d940ca364e724c534efbf3786e86eee8591452"},
    {file = "zope.interface-5.5.2-cp37-cp37m-win_amd64.whl", hash = "sha256:dbaeb9cf0ea0b3bc4b36fae54a016933d64c6d52a94810a63c00f440ecb37dd7"},
    {file = "zope.interface-5.5.2-cp38-cp38-macosx_10_9_x86_64.whl", hash = "sha256:604cdba8f1983d0ab78edc29aa71c8df0ada06fb147cea436dc37093a0100a4e"},
    {file = "zope.interface-5.5.2-cp38-cp38-macosx_11_0_arm64.whl", hash = "sha256:e74a578172525c20d7223eac5f8ad187f10940dac06e40113d62f14f3adb1e8f"},
    {file = "zope.interface-5.5.2-cp38-cp38-manylinux_2_17_aarch64.manylinux2014_aarch64.whl", hash = "sha256:f0980d44b8aded808bec5059018d64692f0127f10510eca71f2f0ace8fb11188"},
    {file = "zope.interface-5.5.2-cp38-cp38-manylinux_2_5_i686.manylinux1_i686.manylinux_2_12_i686.manylinux2010_i686.whl", hash = "sha256:6e972493cdfe4ad0411fd9abfab7d4d800a7317a93928217f1a5de2bb0f0d87a"},
    {file = "zope.interface-5.5.2-cp38-cp38-manylinux_2_5_x86_64.manylinux1_x86_64.manylinux_2_12_x86_64.manylinux2010_x86_64.whl", hash = "sha256:9d783213fab61832dbb10d385a319cb0e45451088abd45f95b5bb88ed0acca1a"},
    {file = "zope.interface-5.5.2-cp38-cp38-win_amd64.whl", hash = "sha256:a16025df73d24795a0bde05504911d306307c24a64187752685ff6ea23897cb0"},
    {file = "zope.interface-5.5.2-cp39-cp39-macosx_10_9_x86_64.whl", hash = "sha256:40f4065745e2c2fa0dff0e7ccd7c166a8ac9748974f960cd39f63d2c19f9231f"},
    {file = "zope.interface-5.5.2-cp39-cp39-macosx_11_0_arm64.whl", hash = "sha256:8a2ffadefd0e7206adc86e492ccc60395f7edb5680adedf17a7ee4205c530df4"},
    {file = "zope.interface-5.5.2-cp39-cp39-manylinux_2_17_aarch64.manylinux2014_aarch64.whl", hash = "sha256:d692374b578360d36568dd05efb8a5a67ab6d1878c29c582e37ddba80e66c396"},
    {file = "zope.interface-5.5.2-cp39-cp39-manylinux_2_5_i686.manylinux1_i686.manylinux_2_12_i686.manylinux2010_i686.whl", hash = "sha256:4087e253bd3bbbc3e615ecd0b6dd03c4e6a1e46d152d3be6d2ad08fbad742dcc"},
    {file = "zope.interface-5.5.2-cp39-cp39-manylinux_2_5_x86_64.manylinux1_x86_64.manylinux_2_12_x86_64.manylinux2010_x86_64.whl", hash = "sha256:fb68d212efd057596dee9e6582daded9f8ef776538afdf5feceb3059df2d2e7b"},
    {file = "zope.interface-5.5.2-cp39-cp39-win_amd64.whl", hash = "sha256:7e66f60b0067a10dd289b29dceabd3d0e6d68be1504fc9d0bc209cf07f56d189"},
    {file = "zope.interface-5.5.2.tar.gz", hash = "sha256:bfee1f3ff62143819499e348f5b8a7f3aa0259f9aca5e0ddae7391d059dce671"},
]<|MERGE_RESOLUTION|>--- conflicted
+++ resolved
@@ -1211,13 +1211,8 @@
 
 [[package]]
 name = "webtemplate-dbca"
-<<<<<<< HEAD
-version = "2.0.6"
-description = "Base HTML templates for DBCA Django projects"
-=======
 version = "2.0.7"
 description = ""
->>>>>>> 3cc7e635
 category = "main"
 optional = false
 python-versions = "*"
@@ -1230,11 +1225,7 @@
 type = "git"
 url = "https://github.com/dbca-wa/webtemplate2.git"
 reference = "HEAD"
-<<<<<<< HEAD
-resolved_reference = "a13b15d719708c831cbdc8876b4c6adc63501ea5"
-=======
 resolved_reference = "e64952ee435341638e713d55f3759993e6be6a0e"
->>>>>>> 3cc7e635
 
 [[package]]
 name = "whitenoise"
