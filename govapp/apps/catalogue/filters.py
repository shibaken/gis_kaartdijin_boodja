"""Kaartdijin Boodja Catalogue Django Application Filters."""


# Third-Party
from django_filters import rest_framework as filters

# Local
from govapp.apps.catalogue import models


class CatalogueEntryFilter(filters.FilterSet):
    """Catalogue Entry Filter."""
    updated = filters.IsoDateTimeFromToRangeFilter(field_name="updated_at")
    order_by = filters.OrderingFilter(fields=("id", "name", "status", "updated_at", "custodian", "assigned_to"))

    class Meta:
        """Catalogue Entry Filter Metadata."""
        model = models.catalogue_entries.CatalogueEntry
        fields = {"id": ["in"], "assigned_to": ["exact"], "custodian": ["exact"], "status": ["in", "exact"]}


class CustodianFilter(filters.FilterSet):
    """Custodian Filter."""
    class Meta:
        """Custodian Filter Metadata."""
        model = models.custodians.Custodian
        fields = ()


class LayerAttributeFilter(filters.FilterSet):
    """Layer Attribute Filter."""
    class Meta:
        """Layer Attribute Filter Metadata."""
        model = models.layer_attributes.LayerAttribute
        fields = {"catalogue_entry": ["in"]}


class LayerMetadataFilter(filters.FilterSet):
    """Layer Metadata Filter."""
    class Meta:
        """Layer Metadata Filter Metadata.."""
        model = models.layer_metadata.LayerMetadata
        fields = ()


class LayerSubmissionFilter(filters.FilterSet):
    """Layer Submission Filter."""
    submitted = filters.IsoDateTimeFromToRangeFilter(field_name="submitted_at")
    order_by = filters.OrderingFilter(fields=("id", "name", "status", "submitted_at", "catalogue_entry__name"))

    class Meta:
        """Layer Submission Filter Metadata."""
        model = models.layer_submissions.LayerSubmission
        fields = ("status", "submitted", "is_active")


class LayerSubscriptionFilter(filters.FilterSet):
    """Layer Subscription Filter."""
    subscribed = filters.IsoDateTimeFromToRangeFilter(field_name="subscribed_at")
    order_by = filters.OrderingFilter(fields=("id", "name", "url", "status", "subscribed_at"))

    class Meta:
        """Layer Subscription Filter Metadata."""
        model = models.layer_subscriptions.LayerSubscription
        fields = ("status", "subscribed")


class LayerSymbologyFilter(filters.FilterSet):
    """Layer Symbology Filter."""
    class Meta:
        """Layer Symbology Filter Metadata."""
        model = models.layer_symbology.LayerSymbology
        fields = {"catalogue_entry"}


class EmailNotificationFilter(filters.FilterSet):
    """Email Notification Filter."""
    class Meta:
        """Email Notification Filter Metadata."""
        model = models.notifications.EmailNotification
        fields = {"id": ["in"]}


class WebhookNotificationFilter(filters.FilterSet):
    """Webhook Notification Filter."""
    class Meta:
        """Webhook Notification Filter Metadata."""
        model = models.notifications.WebhookNotification
<<<<<<< HEAD
=======
        fields = {"id": ["in"]}


class WorkspaceFilter(filters.FilterSet):
    """Workspace Filter."""
    class Meta:
        """Workspace Filter Metadata."""
        model = models.workspaces.Workspace
>>>>>>> a7a78506
        fields = ()<|MERGE_RESOLUTION|>--- conflicted
+++ resolved
@@ -86,15 +86,4 @@
     class Meta:
         """Webhook Notification Filter Metadata."""
         model = models.notifications.WebhookNotification
-<<<<<<< HEAD
-=======
-        fields = {"id": ["in"]}
-
-
-class WorkspaceFilter(filters.FilterSet):
-    """Workspace Filter."""
-    class Meta:
-        """Workspace Filter Metadata."""
-        model = models.workspaces.Workspace
->>>>>>> a7a78506
-        fields = ()+        fields = {"id": ["in"]}