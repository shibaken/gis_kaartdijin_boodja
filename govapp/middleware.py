--- conflicted
+++ resolved
@@ -44,19 +44,10 @@
 
         elif request.path[:8] == "/static/":
             # Cache all /static/ calls for 1 day  <-- lowered to 60 seconds for development purposes
-<<<<<<< HEAD
             response["Cache-Control"] = "public, max-age=60"
-
         elif request.path[:7] == "/media/":
             # Cache all /media/ calls for 1 day <-- lowered to 60 seconds for development purposes.
-=======
             response["Cache-Control"] = "public, max-age=60" 
-
-        elif request.path[:7] == "/media/":
-            # Cache all /media/ calls for 1 day  <-- lowered to 60 seconds for development purposes
->>>>>>> c1924b1d
-            response["Cache-Control"] = "public, max-age=60"
-
         else:
             # Ignore other paths
             pass
