"""Kaartdijin Boodja Publisher Django Application Publish Channel Models."""


# Standard
import logging
import pathlib
import shutil

# Third-Party
from django import conf
from django.db import models
from django.utils import timezone
import reversion

# Local
from govapp import gis
from govapp.common import azure
from govapp.common import mixins
from govapp.common import sharepoint
from govapp.apps.publisher.models import publish_entries
from govapp.apps.publisher.models import workspaces


# Logging
log = logging.getLogger(__name__)


class PublishChannelFrequency(models.IntegerChoices):
    """Enumeration for a Publish Channel Frequency."""
    ON_CHANGE = 1


class CDDPPublishChannelMode(models.IntegerChoices):
    """Enumeration for a CDDP Publish Channel Mode."""
    AZURE = 1
    AZURE_AND_SHAREPOINT = 2


class CDDPPublishChannelFormat(models.IntegerChoices):
    """Enumeration for a Publish Channel Format."""
    GEOPACKAGE = 1
    SHAPEFILE = 2
    GEODATABASE = 3


@reversion.register()
class CDDPPublishChannel(mixins.RevisionedMixin):
    """Model for a CDDP Publish Channel."""
<<<<<<< HEAD
    #name = models.TextField()
    #description = models.TextField()
=======
    description = models.TextField(blank=True)
>>>>>>> 896e9f20
    published_at = models.DateTimeField(blank=True, null=True)
    format = models.IntegerField(choices=CDDPPublishChannelFormat.choices)  # noqa: A003
    mode = models.IntegerField(choices=CDDPPublishChannelMode.choices)
    frequency = models.IntegerField(choices=PublishChannelFrequency.choices)
    path = models.TextField()
    publish_entry = models.OneToOneField(
        publish_entries.PublishEntry,
        related_name="cddp_channel",
        on_delete=models.CASCADE,
    )

    class Meta:
        """CDDP Publish Channel Model Metadata."""
        verbose_name = "CDDP Publish Channel"
        verbose_name_plural = "CDDP Publish Channels"

    def __str__(self) -> str:
        """Provides a string representation of the object.

        Returns:
            str: Human readable string representation of the object.
        """
        # Generate String and Return
        return f"{self.publish_entry.name}"

    @property
    def name(self) -> str:
        """Proxies the Publish Entry's name to this model.

        Returns:
            str: Name of the Publish Entry.
        """
        # Retrieve and Return
        return self.publish_entry.name

    def publish(self, symbology_only: bool = False) -> None:
        """Publishes the Catalogue Entry to this channel if applicable.

        Args:
            symbology_only (bool): Whether to publish symbology only.
        """
        # Log
        log.info(f"Attempting to publish '{self.publish_entry}' to channel '{self}'")

        # Check Symbology Only Flag
        if symbology_only:
            # Log
            log.info(f"Skipping due to {symbology_only=}")

            # Exit Early
            return

        # Check Mode
        match self.mode:
            case CDDPPublishChannelMode.AZURE:
                # Publish only to Azure
                self.publish_azure()

            case CDDPPublishChannelMode.AZURE_AND_SHAREPOINT:
                # Publish to Azure and Sharepoint
                self.publish_azure()
                self.publish_sharepoint()

        # Update Published At
        publish_time = timezone.now()
        self.publish_entry.published_at = publish_time
        self.publish_entry.save()
        self.published_at = publish_time
        self.save()

    def publish_azure(self) -> None:
        """Publishes the Catalogue Entry to Azure if applicable."""
        # Log
        log.info(f"Publishing '{self}' to Azure")

        # Retrieve the Layer File from Storage
        filepath = sharepoint.sharepoint_input().get_from_url(
            url=self.publish_entry.catalogue_entry.active_layer.file,
        )

        # Select Conversion Function
        match self.format:
            case CDDPPublishChannelFormat.GEOPACKAGE:
                function = gis.conversions.to_geopackage
            case CDDPPublishChannelFormat.SHAPEFILE:
                function = gis.conversions.to_shapefile
            case CDDPPublishChannelFormat.GEODATABASE:
                function = gis.conversions.to_geodatabase

        # Convert Layer to Chosen Format
        converted = function(
            filepath=filepath,
            layer=self.publish_entry.catalogue_entry.metadata.name,
        )

        # Construct Path
        publish_directory = pathlib.Path(self.path)
        publish_path = str(publish_directory / converted.name)

        # Push to Azure
        azure.azure_output().put(
            path=publish_path,
            contents=converted.read_bytes(),
        )

        # Delete local temporary copy of file if we can
        shutil.rmtree(filepath.parent, ignore_errors=True)

    def publish_sharepoint(self) -> None:
        """Publishes the Catalogue Entry to SharePoint if applicable."""
        # Log
        log.info(f"Publishing '{self}' to SharePoint")

        # Retrieve the Layer File from Storage
        filepath = sharepoint.sharepoint_input().get_from_url(
            url=self.publish_entry.catalogue_entry.active_layer.file,
        )

        # Select Conversion Function
        match self.format:
            case CDDPPublishChannelFormat.GEOPACKAGE:
                function = gis.conversions.to_geopackage
            case CDDPPublishChannelFormat.SHAPEFILE:
                function = gis.conversions.to_shapefile
            case CDDPPublishChannelFormat.GEODATABASE:
                function = gis.conversions.to_geodatabase

        # Convert Layer to Chosen Format
        converted = function(
            filepath=filepath,
            layer=self.publish_entry.catalogue_entry.metadata.name,
        )

        # Construct Path
        publish_directory = pathlib.Path(conf.settings.SHAREPOINT_OUTPUT_PUBLISH_AREA)
        publish_path = str(publish_directory / self.path / converted.name)

        # Push to Sharepoint
        sharepoint.sharepoint_output().put(
            path=publish_path,
            contents=converted.read_bytes(),
        )

        # Delete local temporary copy of file if we can
        shutil.rmtree(filepath.parent, ignore_errors=True)


class GeoServerPublishChannelMode(models.IntegerChoices):
    """Enumeration for a GeoServer Publish Channel Mode."""
    WMS = 1
    WMS_AND_WFS = 2


@reversion.register()
class GeoServerPublishChannel(mixins.RevisionedMixin):
    """Model for a GeoServer Publish Channel."""
<<<<<<< HEAD
    #name = models.TextField()
    #description = models.TextField()
=======
    description = models.TextField(blank=True)
>>>>>>> 896e9f20
    published_at = models.DateTimeField(blank=True, null=True)
    mode = models.IntegerField(choices=GeoServerPublishChannelMode.choices)
    frequency = models.IntegerField(choices=PublishChannelFrequency.choices)
    workspace = models.ForeignKey(
        workspaces.Workspace,
        related_name="publish_channels",
        on_delete=models.PROTECT,
    )
    publish_entry = models.OneToOneField(
        publish_entries.PublishEntry,
        related_name="geoserver_channel",
        on_delete=models.CASCADE,
    )

    class Meta:
        """GeoServer Publish Channel Model Metadata."""
        verbose_name = "GeoServer Publish Channel"
        verbose_name_plural = "GeoServer Publish Channels"

    def __str__(self) -> str:
        """Provides a string representation of the object.

        Returns:
            str: Human readable string representation of the object.
        """
        # Generate String and Return
        return f"{self.publish_entry.catalogue_entry.name}"

    @property
    def name(self) -> str:
        """Proxies the Publish Entry's name to this model.

        Returns:
            str: Name of the Publish Entry.
        """
        # Retrieve and Return
        return self.publish_entry.name

    def publish(self, symbology_only: bool = False) -> None:
        """Publishes the Catalogue Entry to this channel if applicable.

        Args:
            symbology_only (bool): Whether to publish symbology only.
        """
        # Log
        log.info(f"Attempting to publish '{self.publish_entry}' to channel '{self}'")

        # Publish Symbology
        self.publish_geoserver_symbology()

        # Check Symbology Only Flag
        if symbology_only:
            # Log
            log.info(f"Skipping due to {symbology_only=}")

            # Exit Early
            return

        # Check Mode
        match self.mode:
            case GeoServerPublishChannelMode.WMS:
                # Publish to GeoServer (WMS Only)
                self.publish_geoserver_layer(wms=True, wfs=False)

            case GeoServerPublishChannelMode.WMS_AND_WFS:
                # Publish to GeoServer (WMS and WFS)
                self.publish_geoserver_layer(wms=True, wfs=True)

        # Update Published At
        publish_time = timezone.now()
        self.publish_entry.published_at = publish_time
        self.publish_entry.save()
        self.published_at = publish_time
        self.save()

    def publish_geoserver_symbology(self) -> None:
        """Publishes the Symbology to GeoServer if applicable."""
        # Log
        log.info(f"Publishing '{self}' (Symbology) to GeoServer")

        # Publish Style to GeoServer
        gis.geoserver.geoserver().upload_style(
            workspace=self.workspace.name,
            layer=self.publish_entry.catalogue_entry.metadata.name,
            name=self.publish_entry.catalogue_entry.symbology.name,
            sld=self.publish_entry.catalogue_entry.symbology.sld,
        )

    def publish_geoserver_layer(self, wms: bool, wfs: bool) -> None:
        """Publishes the Catalogue Entry to GeoServer if applicable.

        Args:
            wms (bool): Whether to enable WMS capabilities.
            wfs (bool): Whether to enable WFS capabilities.
        """
        # Log
        log.info(f"Publishing '{self}' (Layer) to GeoServer")

        # Retrieve the Layer File from Storage
        filepath = sharepoint.sharepoint_input().get_from_url(
            url=self.publish_entry.catalogue_entry.active_layer.file,
        )

        # Convert Layer to GeoPackage
        geopackage = gis.conversions.to_geopackage(
            filepath=filepath,
            layer=self.publish_entry.catalogue_entry.metadata.name,
        )

        # Push Layer to GeoServer
        gis.geoserver.geoserver().upload_geopackage(
            workspace=self.workspace.name,
            layer=self.publish_entry.catalogue_entry.metadata.name,
            filepath=geopackage,
        )

        # Set Default Style
        gis.geoserver.geoserver().set_default_style(
            workspace=self.workspace.name,
            layer=self.publish_entry.catalogue_entry.metadata.name,
            name=self.publish_entry.catalogue_entry.symbology.name,
        )

        # Delete local temporary copy of file if we can
        shutil.rmtree(filepath.parent, ignore_errors=True)<|MERGE_RESOLUTION|>--- conflicted
+++ resolved
@@ -46,12 +46,8 @@
 @reversion.register()
 class CDDPPublishChannel(mixins.RevisionedMixin):
     """Model for a CDDP Publish Channel."""
-<<<<<<< HEAD
     #name = models.TextField()
-    #description = models.TextField()
-=======
-    description = models.TextField(blank=True)
->>>>>>> 896e9f20
+    #description = models.TextField(blank=True)
     published_at = models.DateTimeField(blank=True, null=True)
     format = models.IntegerField(choices=CDDPPublishChannelFormat.choices)  # noqa: A003
     mode = models.IntegerField(choices=CDDPPublishChannelMode.choices)
@@ -208,12 +204,9 @@
 @reversion.register()
 class GeoServerPublishChannel(mixins.RevisionedMixin):
     """Model for a GeoServer Publish Channel."""
-<<<<<<< HEAD
     #name = models.TextField()
-    #description = models.TextField()
-=======
+    #description = models.TextField(blank=True)
     description = models.TextField(blank=True)
->>>>>>> 896e9f20
     published_at = models.DateTimeField(blank=True, null=True)
     mode = models.IntegerField(choices=GeoServerPublishChannelMode.choices)
     frequency = models.IntegerField(choices=PublishChannelFrequency.choices)
